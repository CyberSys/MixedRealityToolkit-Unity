--- conflicted
+++ resolved
@@ -1,8 +1,4 @@
-<<<<<<< HEAD
 # Microsoft Mixed Reality Toolkit 2.6.0 release notes
-=======
-# Microsoft Mixed Reality Toolkit 2.5.4 release notes
->>>>>>> 8a9d151d
 
 - [What's new](#whats-new)
 - [Breaking changes](#breaking-changes)
@@ -16,23 +12,6 @@
 
 ## What's new
 
-<<<<<<< HEAD
-=======
-### Fixes a bug with Oculus Integration when using UPM
-
-When using UPM, the OculusXRSDKDeviceManagerProfile would always have its [prefabs set to None on startup](https://github.com/microsoft/MixedRealityToolkit-Unity/issues/9160). This release configures the Device Manager to point to a working set of prefabs on startup.
-
-### Fixes an issue with OpenXR via UPM
-
-Fixes an issue where the OpenXR providers weren't added to the link.xml by default, causing new projects to fail to run on-device when using OpenXR and MRTK via Unity's Package Manager. Existing projects that are upgraded will still need this added manually.
-
-## What was new in 2.5.3
-
-### Fixes a regression with Oculus introduced in 2.5.2
-
-2.5.2 introduced [a build issue when integrating the Oculus SDK](https://github.com/microsoft/MixedRealityToolkit-Unity/issues/9083). This release reverts that issue.
-
->>>>>>> 8a9d151d
 ### Add support for OpenXR
 
 Initial support for Unity's OpenXR preview package and Microsoft's Mixed Reality OpenXR package has been added. See [the MRTK/XRSDK getting started page](GettingStartedWithMRTKAndXRSDK.md), [Unity's forum post](https://forum.unity.com/threads/unity-support-for-openxr-in-preview.1023613/), or [Microsoft's documentation](https://aka.ms/openxr-unity-install) for more information.
