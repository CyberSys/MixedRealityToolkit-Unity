﻿// Copyright (c) Microsoft Corporation. All rights reserved.
// Licensed under the MIT License. See LICENSE in the project root for license information.

using Microsoft.MixedReality.Toolkit.Editor;
using System;
using System.Collections.Generic;
using System.IO;
using UnityEditor;
using UnityEngine;

namespace Microsoft.MixedReality.Toolkit.Utilities.Editor
{
    /// <summary>
    /// Utility class that provides methods to both check and configure Unity project for desired settings
    /// </summary>
    public class MixedRealityProjectConfigurator
    {
        private const int SpatialAwarenessDefaultLayer = 31;
        private const AndroidSdkVersions MinAndroidSdk = AndroidSdkVersions.AndroidApiLevel24; // Android 7.0
        private const int RequirediOSArchitecture = 1; // Per https://docs.unity3d.com/ScriptReference/PlayerSettings.SetArchitecture.html, 1 == ARM64
        private const float iOSMinOsVersion = 11.0f;
        private const string iOSCameraUsageDescription = "Required for augmented reality support.";

        /// <summary>
        /// List of available configurations to check and configure with this utility
        /// </summary>
        public enum Configurations
        {
            LatestScriptingRuntime = 1,
            ForceTextSerialization,
            VisibleMetaFiles,
            VirtualRealitySupported,
            SinglePassInstancing,
            SpatialAwarenessLayer,
            EnableMSBuildForUnity,

            // WSA Capabilities
            SpatialPerceptionCapability = 1000,
            MicrophoneCapability,
            InternetClientCapability,
#if UNITY_2019_3_OR_NEWER
            EyeTrackingCapability,
#endif // UNITY_2019_3_OR_NEWER

            // Android Settings
            AndroidMultiThreadedRendering = 2000,
            AndroidMinSdkVersion,

            // iOS Settings
            IOSMinOSVersion = 3000,
            IOSArchitecture,
            IOSCameraUsageDescription,
        };

        private class ConfigGetter
        {
            /// <summary>
            /// Array of build targets where the get action is valid
            /// </summary>
            public BuildTarget[] ValidTargets;

            /// <summary>
            /// Action to perform to determine if the current configuration is correctly enabled
            /// </summary>
            public Func<bool> GetAction;

            public ConfigGetter(Func<bool> get, BuildTarget target = BuildTarget.NoTarget)
            {
                GetAction = get;
                ValidTargets = new BuildTarget[] { target };
            }

            public ConfigGetter(Func<bool> get, BuildTarget[] targets)
            {
                GetAction = get;
                ValidTargets = targets;
            }

            /// <summary>
            /// Returns true if the active build target is contained in the ValidTargets list or the list contains a BuildTarget.NoTarget entry, false otherwise
            /// </summary>
            public bool IsActiveBuildTargetValid()
            {
                foreach (var buildTarget in ValidTargets)
                {
                    if (buildTarget == BuildTarget.NoTarget || buildTarget == EditorUserBuildSettings.activeBuildTarget)
                    {
                        return true;
                    }
                }

                return false;
            }
        }

        // The check functions for each type of setting
        private static readonly Dictionary<Configurations, ConfigGetter> ConfigurationGetters = new Dictionary<Configurations, ConfigGetter>()
        {
            { Configurations.LatestScriptingRuntime, new ConfigGetter(() => { return IsLatestScriptingRuntime(); }) },
            { Configurations.ForceTextSerialization, new ConfigGetter(() => { return IsForceTextSerialization(); }) },
            { Configurations.VisibleMetaFiles, new ConfigGetter(() => { return IsVisibleMetaFiles(); }) },
<<<<<<< HEAD
            { Configurations.VirtualRealitySupported, new ConfigGetter(() => { return PlayerSettings.virtualRealitySupported; }) },
            { Configurations.SinglePassInstancing, new ConfigGetter(() => { return MixedRealityOptimizeUtils.IsSinglePassInstanced(); }) },
            { Configurations.SpatialAwarenessLayer, new ConfigGetter(() => { return HasSpatialAwarenessLayer(); }) },
            { Configurations.EnableMSBuildForUnity, new ConfigGetter(() => { return IsMSBuildForUnityEnabled(); }) },
=======
            { Configurations.VirtualRealitySupported, new ConfigGetter(() => { return XRSettingsUtilities.LegacyXREnabled; }) },
            { Configurations.SinglePassInstancing, new ConfigGetter(() => { return MixedRealityOptimizeUtils.IsSinglePassInstanced(); }) },
            { Configurations.SpatialAwarenessLayer, new ConfigGetter(() => { return HasSpatialAwarenessLayer(); }) },
            { Configurations.EnableMSBuildForUnity, new ConfigGetter(() => { return IsMSBuildForUnityEnabled(); }, BuildTarget.WSAPlayer) },
>>>>>>> ab7a0f1b

            // UWP Capabilities
            { Configurations.SpatialPerceptionCapability, new ConfigGetter(() => { return GetCapability(PlayerSettings.WSACapability.SpatialPerception); }, BuildTarget.WSAPlayer) },
            { Configurations.MicrophoneCapability, new ConfigGetter(() => { return GetCapability(PlayerSettings.WSACapability.Microphone); }, BuildTarget.WSAPlayer) },
            { Configurations.InternetClientCapability, new ConfigGetter(() => { return GetCapability(PlayerSettings.WSACapability.InternetClient); }, BuildTarget.WSAPlayer) },
#if UNITY_2019_3_OR_NEWER
            { Configurations.EyeTrackingCapability, new ConfigGetter(() => { return GetCapability(PlayerSettings.WSACapability.GazeInput); }, BuildTarget.WSAPlayer) },
<<<<<<< HEAD
#endif
=======
#endif // UNITY_2019_3_OR_NEWER
>>>>>>> ab7a0f1b

            // Android Settings
            { Configurations.AndroidMultiThreadedRendering, 
                new ConfigGetter(() => { return PlayerSettings.GetMobileMTRendering(BuildTargetGroup.Android) == false; }, BuildTarget.Android) },
            { Configurations.AndroidMinSdkVersion,
                new ConfigGetter(() => { return PlayerSettings.Android.minSdkVersion >= MinAndroidSdk; }, BuildTarget.Android) },

            // iOS Settings
            { Configurations.IOSMinOSVersion, new ConfigGetter(() => {
                    float version;
                    if (!float.TryParse(PlayerSettings.iOS.targetOSVersionString, out version)) { return false; }
                    return version >= iOSMinOsVersion; }, BuildTarget.iOS) },
            { Configurations.IOSArchitecture, 
                new ConfigGetter(() => { return PlayerSettings.GetArchitecture(BuildTargetGroup.iOS) == RequirediOSArchitecture; }, BuildTarget.iOS) },
            { Configurations.IOSCameraUsageDescription, 
                new ConfigGetter(() => { return !string.IsNullOrWhiteSpace(PlayerSettings.iOS.cameraUsageDescription); }, BuildTarget.iOS) },
        };

        // The configure functions for each type of setting
        private static readonly Dictionary<Configurations, Action> ConfigurationSetters = new Dictionary<Configurations, Action>()
        {
            { Configurations.LatestScriptingRuntime, () => { SetLatestScriptingRuntime(); } },
            { Configurations.ForceTextSerialization,  () => { SetForceTextSerialization(); } },
            { Configurations.VisibleMetaFiles,  () => { SetVisibleMetaFiles(); } },
            { Configurations.VirtualRealitySupported,  () => { XRSettingsUtilities.LegacyXREnabled = true; } },
            { Configurations.SinglePassInstancing,  () => { MixedRealityOptimizeUtils.SetSinglePassInstanced(); } },
            { Configurations.SpatialAwarenessLayer,  () => { SetSpatialAwarenessLayer(); } },
            { Configurations.EnableMSBuildForUnity, () => { PackageManifestUpdater.EnsureMSBuildForUnity(); } },

            // UWP Capabilities
            { Configurations.SpatialPerceptionCapability,  () => { PlayerSettings.WSA.SetCapability(PlayerSettings.WSACapability.SpatialPerception, true); } },
            { Configurations.MicrophoneCapability,  () => { PlayerSettings.WSA.SetCapability(PlayerSettings.WSACapability.Microphone, true); } },
            { Configurations.InternetClientCapability,  () => { PlayerSettings.WSA.SetCapability(PlayerSettings.WSACapability.InternetClient, true); } },
#if UNITY_2019_3_OR_NEWER
            { Configurations.EyeTrackingCapability,  () => { PlayerSettings.WSA.SetCapability(PlayerSettings.WSACapability.GazeInput, true); } },
#endif // UNITY_2019_3_OR_NEWER

            // Android Settings
            { Configurations.AndroidMultiThreadedRendering, () => { PlayerSettings.SetMobileMTRendering(BuildTargetGroup.Android, false); } },
            { Configurations.AndroidMinSdkVersion, () => { PlayerSettings.Android.minSdkVersion = MinAndroidSdk; } },

            // iOS Settings
            { Configurations.IOSMinOSVersion, () => { PlayerSettings.iOS.targetOSVersionString = iOSMinOsVersion.ToString("n1"); } },
            { Configurations.IOSArchitecture, () => { PlayerSettings.SetArchitecture(BuildTargetGroup.iOS, RequirediOSArchitecture); } },
            { Configurations.IOSCameraUsageDescription, () => { PlayerSettings.iOS.cameraUsageDescription = iOSCameraUsageDescription; } },
        };

        /// <summary>
        /// Checks whether the supplied setting type has been properly configured
        /// </summary>
        /// <param name="config">The setting configuration that needs to be checked</param>
        /// <returns>true if properly configured, false otherwise</returns>
        public static bool IsConfigured(Configurations config)
        {
            if (ConfigurationGetters.ContainsKey(config))
            {
                var configGetter = ConfigurationGetters[config];
                if (configGetter.IsActiveBuildTargetValid())
                {
                    return configGetter.GetAction.Invoke();
                }
            }

            return false;
        }

        /// <summary>
        /// Configures the supplied setting type to the desired values for MRTK
        /// </summary>
        /// <param name="config">The setting configuration that needs to be checked</param>
        public static void Configure(Configurations config)
        {
            if (ConfigurationSetters.ContainsKey(config))
            {
                ConfigurationSetters[config].Invoke();
            }
        }

        /// <summary>
        /// Is this Unity project configured for all setting types properly
        /// </summary>
        /// <returns>true if entire project is configured as recommended, false otherwise</returns>
        public static bool IsProjectConfigured()
        {
            foreach (var configGetter in ConfigurationGetters)
            {
                if (configGetter.Value.IsActiveBuildTargetValid() && !configGetter.Value.GetAction.Invoke())
                {
                    return false;
                }
            }

            return true;
        }

        /// <summary>
        /// Configures the Unity project properly for the list of setting types provided. If null, configures all possibles setting types
        /// </summary>
        /// <param name="filter">List of setting types to target with configure action</param>
        public static void ConfigureProject(HashSet<Configurations> filter = null)
        {
            if (filter == null)
            {
                foreach (var setter in ConfigurationSetters)
                {
                    setter.Value.Invoke();
                }
            }
            else
            {
                foreach (var key in filter)
                {
                    if (ConfigurationSetters.ContainsKey(key))
                    {
                        ConfigurationSetters[key].Invoke();
                    }
                }
            }

            AssetDatabase.SaveAssets();
            AssetDatabase.Refresh(ImportAssetOptions.ForceUpdate);
        }

        /// <summary>
        /// Checks if current Unity project has latest scripting runtime
        /// </summary>
        public static bool IsLatestScriptingRuntime()
        {
#if !UNITY_2019_3_OR_NEWER
            return PlayerSettings.scriptingRuntimeVersion == ScriptingRuntimeVersion.Latest;
#else
        return true;
#endif // UNITY_2019_3_OR_NEWER
        }

        /// <summary>
        /// Configures current Unity project to use latest scripting runtime and reloads project
        /// </summary>
        public static void SetLatestScriptingRuntime()
        {
#if !UNITY_2019_3_OR_NEWER
            PlayerSettings.scriptingRuntimeVersion = ScriptingRuntimeVersion.Latest;
            EditorApplication.OpenProject(Directory.GetParent(Application.dataPath).ToString());
#endif // UNITY_2019_3_OR_NEWER
        }

        /// <summary>
        /// Checks if current Unity projects uses force text serialization
        /// </summary>
        public static bool IsForceTextSerialization()
        {
            return EditorSettings.serializationMode == SerializationMode.ForceText;
        }

        /// <summary>
        /// Checks package manifest to see if MSBuild for Unity is included in the dependencies.
        /// </summary>
        public static bool IsMSBuildForUnityEnabled()
        {
            // Locate the full path to the package manifest.
            DirectoryInfo projectRoot = new DirectoryInfo(Application.dataPath).Parent;
            string[] paths = { projectRoot.FullName, "Packages", "manifest.json" };
            string manifestPath = Path.Combine(paths);

            // Verify that the package manifest file exists.
            if (!File.Exists(manifestPath))
            {
                Debug.LogError($"Package manifest file ({manifestPath}) could not be found.");
                return false;
            }

            // Load the manifest file.
            string manifestFileContents = File.ReadAllText(manifestPath);
            if (string.IsNullOrWhiteSpace(manifestFileContents))
            {
                Debug.LogError($"Failed to read the package manifest file ({manifestPath})");
                return false;
            }

            // Attempt to find the MSBuild for Unity package name.
            const string msBuildPackageName = "com.microsoft.msbuildforunity";
            return manifestFileContents.Contains(msBuildPackageName);
        }

        /// <summary>
        /// Configures current Unity project to force text serialization
        /// </summary>
        public static void SetForceTextSerialization()
        {
            EditorSettings.serializationMode = SerializationMode.ForceText;
        }

        /// <summary>
        /// Checks if current Unity project uses visible meta files
        /// </summary>
        public static bool IsVisibleMetaFiles()
        {
            return EditorSettings.externalVersionControl.Equals("Visible Meta Files");
        }

        /// <summary>
        /// Configures current Unity project to enabled visible meta files
        /// </summary>
        public static void SetVisibleMetaFiles()
        {
            EditorSettings.externalVersionControl = "Visible Meta Files";
        }

        /// <summary>
        /// Checks if current Unity project has the default Spatial Awareness layer set in the Layers settings
        /// </summary>
        public static bool HasSpatialAwarenessLayer()
        {
            return !string.IsNullOrEmpty(LayerMask.LayerToName(SpatialAwarenessDefaultLayer));
        }

        /// <summary>
        /// Configures current Unity project to contain the default Spatial Awareness layer set in the Layers settings
        /// </summary>
        public static void SetSpatialAwarenessLayer()
        {
            if (!HasSpatialAwarenessLayer())
            {
                if (!EditorLayerExtensions.SetupLayer(SpatialAwarenessDefaultLayer, "Spatial Awareness"))
                {
                    Debug.LogWarning(string.Format($"Can't modify project layers. It's possible the format of the layers and tags data has changed in this version of Unity. Set layer {SpatialAwarenessDefaultLayer} to \"Spatial Awareness\" manually via Project Settings > Tags and Layers window."));
                }
            }
        }

        /// <summary>
        /// Discover and set the appropriate XR Settings for virtual reality supported for the current build target.
        /// </summary>
        public static void ApplyXRSettings()
        {
            // Ensure compatibility with the pre-2019.3 XR architecture for customers / platforms
            // with legacy requirements.
#pragma warning disable 0618
            BuildTargetGroup targetGroup = EditorUserBuildSettings.selectedBuildTargetGroup;

            List<string> targetSDKs = new List<string>();
            foreach (string sdk in PlayerSettings.GetAvailableVirtualRealitySDKs(targetGroup))
            {
                if (sdk.Contains("OpenVR") || sdk.Contains("Windows"))
                {
                    targetSDKs.Add(sdk);
                }
            }

            if (targetSDKs.Count != 0)
            {
                PlayerSettings.SetVirtualRealitySDKs(targetGroup, targetSDKs.ToArray());
                PlayerSettings.SetVirtualRealitySupported(targetGroup, true);
            }
#pragma warning restore 0618
        }

        private static bool GetCapability(PlayerSettings.WSACapability capability)
        {
            return MixedRealityOptimizeUtils.IsBuildTargetUWP() ? PlayerSettings.WSA.GetCapability(capability) : true;
        }

        private static bool GetCapability(PlayerSettings.WSACapability capability)
        {
            return MixedRealityOptimizeUtils.IsBuildTargetUWP() ? PlayerSettings.WSA.GetCapability(capability) : true;
        }
    }
}<|MERGE_RESOLUTION|>--- conflicted
+++ resolved
@@ -99,17 +99,10 @@
             { Configurations.LatestScriptingRuntime, new ConfigGetter(() => { return IsLatestScriptingRuntime(); }) },
             { Configurations.ForceTextSerialization, new ConfigGetter(() => { return IsForceTextSerialization(); }) },
             { Configurations.VisibleMetaFiles, new ConfigGetter(() => { return IsVisibleMetaFiles(); }) },
-<<<<<<< HEAD
-            { Configurations.VirtualRealitySupported, new ConfigGetter(() => { return PlayerSettings.virtualRealitySupported; }) },
-            { Configurations.SinglePassInstancing, new ConfigGetter(() => { return MixedRealityOptimizeUtils.IsSinglePassInstanced(); }) },
-            { Configurations.SpatialAwarenessLayer, new ConfigGetter(() => { return HasSpatialAwarenessLayer(); }) },
-            { Configurations.EnableMSBuildForUnity, new ConfigGetter(() => { return IsMSBuildForUnityEnabled(); }) },
-=======
             { Configurations.VirtualRealitySupported, new ConfigGetter(() => { return XRSettingsUtilities.LegacyXREnabled; }) },
             { Configurations.SinglePassInstancing, new ConfigGetter(() => { return MixedRealityOptimizeUtils.IsSinglePassInstanced(); }) },
             { Configurations.SpatialAwarenessLayer, new ConfigGetter(() => { return HasSpatialAwarenessLayer(); }) },
             { Configurations.EnableMSBuildForUnity, new ConfigGetter(() => { return IsMSBuildForUnityEnabled(); }, BuildTarget.WSAPlayer) },
->>>>>>> ab7a0f1b
 
             // UWP Capabilities
             { Configurations.SpatialPerceptionCapability, new ConfigGetter(() => { return GetCapability(PlayerSettings.WSACapability.SpatialPerception); }, BuildTarget.WSAPlayer) },
@@ -117,11 +110,7 @@
             { Configurations.InternetClientCapability, new ConfigGetter(() => { return GetCapability(PlayerSettings.WSACapability.InternetClient); }, BuildTarget.WSAPlayer) },
 #if UNITY_2019_3_OR_NEWER
             { Configurations.EyeTrackingCapability, new ConfigGetter(() => { return GetCapability(PlayerSettings.WSACapability.GazeInput); }, BuildTarget.WSAPlayer) },
-<<<<<<< HEAD
-#endif
-=======
-#endif // UNITY_2019_3_OR_NEWER
->>>>>>> ab7a0f1b
+#endif // UNITY_2019_3_OR_NEWER
 
             // Android Settings
             { Configurations.AndroidMultiThreadedRendering, 
