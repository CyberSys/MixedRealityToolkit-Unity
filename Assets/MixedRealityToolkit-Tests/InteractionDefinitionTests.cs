--- conflicted
+++ resolved
@@ -15,16 +15,14 @@
 {
     public class InteractionDefinitionTests
     {
+        private const int SpeedTestIterations = 1000000;
+
         #region objects
 
         [Test]
         public void Test01_TestObjectChanged()
         {
-<<<<<<< HEAD
-            var inputDef = new MixedRealityInteractionMapping<object>(1, AxisType.Raw, DeviceInputType.None, new InputAction(1, "None"));
-=======
-            var inputDef = new InteractionMapping(1, AxisType.Raw, DeviceInputType.None, InputAction.None);
->>>>>>> 0f5a0ea7
+            var inputDef = new MixedRealityInteractionMapping<object>(1, AxisType.Raw, DeviceInputType.None, InputAction.None);
             var testValue1 = (object)1f;
             var testValue2 = (object)false;
 
@@ -57,11 +55,7 @@
         [Test]
         public void Test02_TestObjectNoChange()
         {
-<<<<<<< HEAD
-            var inputDef = new MixedRealityInteractionMapping<object>(1, AxisType.Raw, DeviceInputType.None, new InputAction(1, "None"));
-=======
-            var inputDef = new InteractionMapping(1, AxisType.Raw, DeviceInputType.None, InputAction.None);
->>>>>>> 0f5a0ea7
+            var inputDef = new MixedRealityInteractionMapping<object>(1, AxisType.Raw, DeviceInputType.None, InputAction.None);
             var testValue = new object();
 
             var initialValue = inputDef.GetRawValue();
@@ -88,11 +82,7 @@
         [Test]
         public void Test03_TestBoolChanged()
         {
-<<<<<<< HEAD
-            var inputDef = new MixedRealityInteractionMapping<bool>(1, AxisType.Digital, DeviceInputType.None, new InputAction(1, "None"));
-=======
-            var inputDef = new InteractionMapping(1, AxisType.Digital, DeviceInputType.None, InputAction.None);
->>>>>>> 0f5a0ea7
+            var inputDef = new MixedRealityInteractionMapping<bool>(1, AxisType.Digital, DeviceInputType.None, InputAction.None);
             var testValue1 = true;
             var testValue2 = false;
 
@@ -125,11 +115,7 @@
         [Test]
         public void Test04_TestBoolNoChange()
         {
-<<<<<<< HEAD
-            var inputDef = new MixedRealityInteractionMapping<bool>(1, AxisType.Digital, DeviceInputType.None, new InputAction(1, "None"));
-=======
-            var inputDef = new InteractionMapping(1, AxisType.Digital, DeviceInputType.None, InputAction.None);
->>>>>>> 0f5a0ea7
+            var inputDef = new MixedRealityInteractionMapping<bool>(1, AxisType.Digital, DeviceInputType.None, InputAction.None);
             var testValue = true;
 
             var initialValue = inputDef.GetBooleanValue();
@@ -156,11 +142,7 @@
         [Test]
         public void Test05_TestFloatChanged()
         {
-<<<<<<< HEAD
-            var inputDef = new MixedRealityInteractionMapping<float>(1, AxisType.SingleAxis, DeviceInputType.None, new InputAction(1, "None"));
-=======
-            var inputDef = new InteractionMapping(1, AxisType.SingleAxis, DeviceInputType.None, InputAction.None);
->>>>>>> 0f5a0ea7
+            var inputDef = new MixedRealityInteractionMapping<float>(1, AxisType.SingleAxis, DeviceInputType.None, InputAction.None);
             var testValue1 = 1f;
             var testValue2 = 9001f;
 
@@ -191,11 +173,7 @@
         [Test]
         public void Test06_TestFloatNoChange()
         {
-<<<<<<< HEAD
-            var inputDef = new MixedRealityInteractionMapping<float>(1, AxisType.SingleAxis, DeviceInputType.None, new InputAction(1, "None"));
-=======
-            var inputDef = new InteractionMapping(1, AxisType.SingleAxis, DeviceInputType.None, InputAction.None);
->>>>>>> 0f5a0ea7
+            var inputDef = new MixedRealityInteractionMapping<float>(1, AxisType.SingleAxis, DeviceInputType.None, InputAction.None);
             var testValue = 1f;
 
             var initialValue = inputDef.GetFloatValue();
@@ -222,11 +200,7 @@
         [Test]
         public void Test07_TestVector2Changed()
         {
-<<<<<<< HEAD
-            var inputDef = new MixedRealityInteractionMapping<Vector2>(1, AxisType.DualAxis, DeviceInputType.None, new InputAction(1, "None"));
-=======
-            var inputDef = new InteractionMapping(1, AxisType.DualAxis, DeviceInputType.None, InputAction.None);
->>>>>>> 0f5a0ea7
+            var inputDef = new MixedRealityInteractionMapping<Vector2>(1, AxisType.DualAxis, DeviceInputType.None, InputAction.None);
             var testValue1 = Vector2.one;
             var testValue2 = Vector2.zero;
 
@@ -257,11 +231,7 @@
         [Test]
         public void Test08_TestVector2NoChange()
         {
-<<<<<<< HEAD
-            var inputDef = new MixedRealityInteractionMapping<Vector2>(1, AxisType.DualAxis, DeviceInputType.None, new InputAction(1, "None"));
-=======
-            var inputDef = new InteractionMapping(1, AxisType.DualAxis, DeviceInputType.None, InputAction.None);
->>>>>>> 0f5a0ea7
+            var inputDef = new MixedRealityInteractionMapping<Vector2>(1, AxisType.DualAxis, DeviceInputType.None, InputAction.None);
             var testValue = Vector2.one;
 
             var initialValue = inputDef.GetVector2Value();
@@ -288,11 +258,7 @@
         [Test]
         public void Test09_TestVector3Changed()
         {
-<<<<<<< HEAD
-            var inputDef = new MixedRealityInteractionMapping<Vector3>(1, AxisType.ThreeDofPosition, DeviceInputType.None, new InputAction(1, "None"));
-=======
-            var inputDef = new InteractionMapping(1, AxisType.ThreeDofPosition, DeviceInputType.None, InputAction.None);
->>>>>>> 0f5a0ea7
+            var inputDef = new MixedRealityInteractionMapping<Vector3>(1, AxisType.ThreeDofPosition, DeviceInputType.None, InputAction.None);
             var testValue1 = Vector3.one;
             var testValue2 = Vector3.zero;
 
@@ -323,11 +289,7 @@
         [Test]
         public void Test10_TestVector3NoChange()
         {
-<<<<<<< HEAD
-            var inputDef = new MixedRealityInteractionMapping<Vector3>(1, AxisType.ThreeDofPosition, DeviceInputType.None, new InputAction(1, "None"));
-=======
-            var inputDef = new InteractionMapping(1, AxisType.ThreeDofPosition, DeviceInputType.None, InputAction.None);
->>>>>>> 0f5a0ea7
+            var inputDef = new MixedRealityInteractionMapping<Vector3>(1, AxisType.ThreeDofPosition, DeviceInputType.None, InputAction.None);
             var testValue = Vector3.one;
 
             var initialValue = inputDef.GetPosition();
@@ -354,11 +316,7 @@
         [Test]
         public void Test11_TestQuaternionChanged()
         {
-<<<<<<< HEAD
-            var inputDef = new MixedRealityInteractionMapping<Quaternion>(1, AxisType.ThreeDofRotation, DeviceInputType.None, new InputAction(1, "None"));
-=======
-            var inputDef = new InteractionMapping(1, AxisType.ThreeDofRotation, DeviceInputType.None, InputAction.None);
->>>>>>> 0f5a0ea7
+            var inputDef = new MixedRealityInteractionMapping<Quaternion>(1, AxisType.ThreeDofRotation, DeviceInputType.None, InputAction.None);
             var testValue1 = Quaternion.Euler(45f, 45f, 45f);
             var testValue2 = Quaternion.identity;
 
@@ -389,11 +347,7 @@
         [Test]
         public void Test12_TestQuaternionNoChange()
         {
-<<<<<<< HEAD
-            var inputDef = new MixedRealityInteractionMapping<Quaternion>(1, AxisType.ThreeDofRotation, DeviceInputType.None, new InputAction(1, "None"));
-=======
-            var inputDef = new InteractionMapping(1, AxisType.ThreeDofRotation, DeviceInputType.None, InputAction.None);
->>>>>>> 0f5a0ea7
+            var inputDef = new MixedRealityInteractionMapping<Quaternion>(1, AxisType.ThreeDofRotation, DeviceInputType.None, InputAction.None);
             var testValue = Quaternion.Euler(45f, 45f, 45f);
 
             var initialValue = inputDef.GetRotation();
@@ -415,24 +369,18 @@
 
         #endregion Quaternion
 
-        #region SixDof
+        #region SixDofs
 
         [Test]
         public void Test13_TestSixDofChanged()
         {
-<<<<<<< HEAD
-            var inputDef = new MixedRealityInteractionMapping<Tuple<Vector3, Quaternion>>(1, AxisType.SixDof, DeviceInputType.None, new InputAction(1, "None"));
-            var testValue1 = new Tuple<Vector3, Quaternion>(Vector3.zero, Quaternion.identity);
-            var testValue2 = new Tuple<Vector3, Quaternion>(Vector3.one, new Quaternion(45f, 45f, 45f, 45f));
-=======
-            var inputDef = new InteractionMapping(1, AxisType.SixDof, DeviceInputType.None, InputAction.None);
+            var inputDef = new MixedRealityInteractionMapping<SixDof>(1, AxisType.SixDof, DeviceInputType.None, InputAction.None);
             var testValue1 = new SixDof(Vector3.up, Quaternion.identity);
-            var testValue2 = new SixDof(Vector3.down, new Quaternion(180f, 180f, 180f, 1f));
->>>>>>> 0f5a0ea7
+            var testValue2 = new SixDof(Vector3.down, new Quaternion(45f, 45f, 45f, 45f));
 
             var initialValue = inputDef.GetTransform();
 
-            Assert.IsTrue(initialValue.Position == Vector3.zero && initialValue.Rotation == Quaternion.identity);
+            Assert.IsTrue(initialValue == SixDof.ZeroIdentity);
             Assert.IsFalse(inputDef.Changed);
 
             inputDef.SetValue(testValue1);
@@ -461,17 +409,12 @@
         [Test]
         public void Test14_TestSixDofNoChange()
         {
-<<<<<<< HEAD
-            var inputDef = new MixedRealityInteractionMapping<Tuple<Vector3, Quaternion>>(1, AxisType.SixDof, DeviceInputType.None, new InputAction(1, "None"));
-            var testValue = new Tuple<Vector3, Quaternion>(Vector3.zero, Quaternion.identity);
-=======
-            var inputDef = new InteractionMapping(1, AxisType.SixDof, DeviceInputType.None, InputAction.None);
+            var inputDef = new MixedRealityInteractionMapping<SixDof>(1, AxisType.SixDof, DeviceInputType.None, InputAction.None);
             var testValue = new SixDof(Vector3.up, Quaternion.identity);
->>>>>>> 0f5a0ea7
 
             var initialValue = inputDef.GetTransform();
 
-            Assert.IsTrue(initialValue.Position == Vector3.zero && initialValue.Rotation == Quaternion.identity);
+            Assert.IsTrue(initialValue == SixDof.ZeroIdentity);
             Assert.IsFalse(inputDef.Changed);
 
             inputDef.SetValue(testValue);
@@ -486,16 +429,15 @@
             Assert.IsFalse(inputDef.Changed);
         }
 
-        #endregion SixDof
+        #endregion SixDofs
 
         #region Interaction Dictionary Tests
 
         [Test]
         public void Test15_InteractionDictionaryObject()
         {
-<<<<<<< HEAD
             var interactions = new Dictionary<DeviceInputType, IMixedRealityInteractionMapping>();
-            interactions.Add(DeviceInputType.None, new MixedRealityInteractionMapping<object>(1, AxisType.Raw, DeviceInputType.None, new InputAction(0, "None")));
+            interactions.Add(DeviceInputType.None, new MixedRealityInteractionMapping<object>(1, AxisType.Raw, DeviceInputType.None, InputAction.None));
             var testValue1 = (object)1f;
             var testValue2 = (object)false;
 
@@ -503,66 +445,36 @@
 
             Assert.IsNotNull(initialValue);
             Assert.IsNull(initialValue.GetValue());
-=======
-            var interactions = new System.Collections.Generic.Dictionary<DeviceInputType, InteractionMapping>
-            {
-                {
-                    DeviceInputType.None,
-                    new InteractionMapping(1, AxisType.Raw, DeviceInputType.None, InputAction.None)
-                }
-            };
-            var testValue1 = (object)1f;
-            var testValue2 = (object)false;
-
-            var initialValue = interactions[DeviceInputType.None].GetRawValue();
-
-            Assert.IsNull(initialValue);
->>>>>>> 0f5a0ea7
             Assert.IsFalse(interactions.GetDictionaryValueChanged(DeviceInputType.None));
 
             interactions.SetDictionaryValue(DeviceInputType.None, testValue1);
 
             Assert.IsTrue(interactions.GetDictionaryValueChanged(DeviceInputType.None));
 
-<<<<<<< HEAD
             var setValue1 = interactions[DeviceInputType.None] as MixedRealityInteractionMapping<object>;
 
             Assert.IsNotNull(setValue1);
             Assert.IsNotNull(setValue1.GetValue());
             Assert.AreEqual(setValue1.GetValue(), testValue1);
-=======
-            var setValue1 = interactions[DeviceInputType.None].GetRawValue();
-
-            Assert.IsNotNull(setValue1);
-            Assert.AreEqual(setValue1, testValue1);
->>>>>>> 0f5a0ea7
             Assert.IsFalse(interactions.GetDictionaryValueChanged(DeviceInputType.None));
 
             interactions.SetDictionaryValue(DeviceInputType.None, testValue2);
 
             Assert.IsTrue(interactions.GetDictionaryValueChanged(DeviceInputType.None));
 
-<<<<<<< HEAD
             var setValue2 = interactions[DeviceInputType.None] as MixedRealityInteractionMapping<object>;
 
             Assert.IsNotNull(setValue2);
             Assert.IsNotNull(setValue2.GetValue());
             Assert.AreEqual(setValue2.GetValue(), testValue2);
-=======
-            var setValue2 = interactions[DeviceInputType.None].GetRawValue();
-
-            Assert.IsNotNull(setValue2);
-            Assert.AreEqual(setValue2, testValue2);
->>>>>>> 0f5a0ea7
             Assert.IsFalse(interactions.GetDictionaryValueChanged(DeviceInputType.None));
         }
 
         [Test]
         public void Test16_InteractionDictionaryBool()
         {
-<<<<<<< HEAD
             var interactions = new Dictionary<DeviceInputType, IMixedRealityInteractionMapping>();
-            interactions.Add(DeviceInputType.None, new MixedRealityInteractionMapping<bool>(1, AxisType.Digital, DeviceInputType.None, new InputAction(0, "None")));
+            interactions.Add(DeviceInputType.None, new MixedRealityInteractionMapping<bool>(1, AxisType.Digital, DeviceInputType.None, InputAction.None));
             var testValue1 = true;
             var testValue2 = false;
 
@@ -570,61 +482,36 @@
 
             Assert.IsNotNull(initialValue);
             Assert.IsFalse(initialValue.GetValue());
-=======
-            var interactions = new System.Collections.Generic.Dictionary<DeviceInputType, InteractionMapping>();
-            interactions.Add(DeviceInputType.None, new InteractionMapping(1, AxisType.Digital, DeviceInputType.None, InputAction.None));
-            const bool testValue1 = true;
-            const bool testValue2 = false;
-
-            var initialValue = interactions[DeviceInputType.None].GetBooleanValue();
-
-            Assert.IsFalse(initialValue);
->>>>>>> 0f5a0ea7
             Assert.IsFalse(interactions.GetDictionaryValueChanged(DeviceInputType.None));
 
             interactions.SetDictionaryValue(DeviceInputType.None, testValue1);
 
             Assert.IsTrue(interactions.GetDictionaryValueChanged(DeviceInputType.None));
 
-<<<<<<< HEAD
             var setValue1 = interactions[DeviceInputType.None] as MixedRealityInteractionMapping<bool>;
 
             Assert.IsNotNull(setValue1);
             Assert.IsTrue(setValue1.GetValue());
             Assert.IsTrue(setValue1.GetValue() == testValue1);
-=======
-            var setValue1 = interactions[DeviceInputType.None].GetBooleanValue();
-
-            Assert.IsTrue(setValue1);
-            Assert.IsTrue(setValue1 == testValue1);
->>>>>>> 0f5a0ea7
             Assert.IsFalse(interactions.GetDictionaryValueChanged(DeviceInputType.None));
 
             interactions.SetDictionaryValue(DeviceInputType.None, testValue2);
 
             Assert.IsTrue(interactions.GetDictionaryValueChanged(DeviceInputType.None));
 
-<<<<<<< HEAD
             var setValue2 = interactions[DeviceInputType.None] as MixedRealityInteractionMapping<bool>;
 
             Assert.IsNotNull(setValue2);
             Assert.IsFalse(setValue2.GetValue());
             Assert.IsTrue(setValue2.GetValue() == testValue2);
-=======
-            var setValue2 = interactions[DeviceInputType.None].GetBooleanValue();
-
-            Assert.IsFalse(setValue2);
-            Assert.IsTrue(setValue2 == testValue2);
->>>>>>> 0f5a0ea7
             Assert.IsFalse(interactions.GetDictionaryValueChanged(DeviceInputType.None));
         }
 
         [Test]
         public void Test17_InteractionDictionaryFloat()
         {
-<<<<<<< HEAD
             var interactions = new Dictionary<DeviceInputType, IMixedRealityInteractionMapping>();
-            interactions.Add(DeviceInputType.None, new MixedRealityInteractionMapping<float>(1, AxisType.SingleAxis, DeviceInputType.None, new InputAction(0, "None")));
+            interactions.Add(DeviceInputType.None, new MixedRealityInteractionMapping<float>(1, AxisType.SingleAxis, DeviceInputType.None, InputAction.None));
             var testValue1 = 1f;
             var testValue2 = 9001f;
 
@@ -632,57 +519,34 @@
 
             Assert.IsNotNull(initialValue);
             Assert.AreEqual(initialValue.GetValue(), 0d, double.Epsilon);
-=======
-            var interactions = new System.Collections.Generic.Dictionary<DeviceInputType, InteractionMapping>();
-            interactions.Add(DeviceInputType.None, new InteractionMapping(1, AxisType.SingleAxis, DeviceInputType.None, InputAction.None));
-            var testValue1 = 1f;
-            var testValue2 = 9001f;
-
-            var initialValue = interactions[DeviceInputType.None].GetFloatValue();
-
-            Assert.AreEqual(initialValue, 0d, double.Epsilon);
->>>>>>> 0f5a0ea7
             Assert.IsFalse(interactions.GetDictionaryValueChanged(DeviceInputType.None));
 
             interactions.SetDictionaryValue(DeviceInputType.None, testValue1);
 
             Assert.IsTrue(interactions.GetDictionaryValueChanged(DeviceInputType.None));
 
-<<<<<<< HEAD
             var setValue1 = interactions[DeviceInputType.None] as MixedRealityInteractionMapping<float>;
 
             Assert.IsNotNull(setValue1);
             Assert.AreEqual(setValue1.GetValue(), testValue1, double.Epsilon);
-=======
-            var setValue1 = interactions[DeviceInputType.None].GetFloatValue();
-
-            Assert.AreEqual(setValue1, testValue1, double.Epsilon);
->>>>>>> 0f5a0ea7
             Assert.IsFalse(interactions.GetDictionaryValueChanged(DeviceInputType.None));
 
             interactions.SetDictionaryValue(DeviceInputType.None, testValue2);
 
             Assert.IsTrue(interactions.GetDictionaryValueChanged(DeviceInputType.None));
 
-<<<<<<< HEAD
             var setValue2 = interactions[DeviceInputType.None] as MixedRealityInteractionMapping<float>;
 
             Assert.IsNotNull(setValue2);
             Assert.AreEqual(setValue2.GetValue(), testValue2, double.Epsilon);
-=======
-            var setValue2 = interactions[DeviceInputType.None].GetFloatValue();
-
-            Assert.AreEqual(setValue2, testValue2, double.Epsilon);
->>>>>>> 0f5a0ea7
             Assert.IsFalse(interactions.GetDictionaryValueChanged(DeviceInputType.None));
         }
 
         [Test]
         public void Test18_InteractionDictionaryVector2()
         {
-<<<<<<< HEAD
             var interactions = new Dictionary<DeviceInputType, IMixedRealityInteractionMapping>();
-            interactions.Add(DeviceInputType.None, new MixedRealityInteractionMapping<Vector2>(1, AxisType.DualAxis, DeviceInputType.None, new InputAction(0, "None")));
+            interactions.Add(DeviceInputType.None, new MixedRealityInteractionMapping<Vector2>(1, AxisType.DualAxis, DeviceInputType.None, InputAction.None));
             var testValue1 = Vector2.one;
             var testValue2 = Vector2.zero;
 
@@ -690,57 +554,34 @@
 
             Assert.IsNotNull(initialValue);
             Assert.True(initialValue.GetValue() == Vector2.zero);
-=======
-            var interactions = new System.Collections.Generic.Dictionary<DeviceInputType, InteractionMapping>();
-            interactions.Add(DeviceInputType.None, new InteractionMapping(1, AxisType.DualAxis, DeviceInputType.None, InputAction.None));
-            var testValue1 = Vector2.one;
-            var testValue2 = Vector2.zero;
-
-            var initialValue = interactions[DeviceInputType.None].GetVector2Value();
-
-            Assert.True(initialValue == Vector2.zero);
->>>>>>> 0f5a0ea7
             Assert.IsFalse(interactions.GetDictionaryValueChanged(DeviceInputType.None));
 
             interactions.SetDictionaryValue(DeviceInputType.None, testValue1);
 
             Assert.IsTrue(interactions.GetDictionaryValueChanged(DeviceInputType.None));
 
-<<<<<<< HEAD
             var setValue1 = interactions[DeviceInputType.None] as MixedRealityInteractionMapping<Vector2>;
 
             Assert.IsNotNull(setValue1);
             Assert.True(setValue1.GetValue() == testValue1);
-=======
-            var setValue1 = interactions[DeviceInputType.None].GetVector2Value();
-
-            Assert.True(setValue1 == testValue1);
->>>>>>> 0f5a0ea7
             Assert.IsFalse(interactions.GetDictionaryValueChanged(DeviceInputType.None));
 
             interactions.SetDictionaryValue(DeviceInputType.None, testValue2);
 
             Assert.IsTrue(interactions.GetDictionaryValueChanged(DeviceInputType.None));
 
-<<<<<<< HEAD
             var setValue2 = interactions[DeviceInputType.None] as MixedRealityInteractionMapping<Vector2>;
 
             Assert.IsNotNull(setValue2);
             Assert.True(setValue2.GetValue() == testValue2);
-=======
-            var setValue2 = interactions[DeviceInputType.None].GetVector2Value();
-
-            Assert.True(setValue2 == testValue2);
->>>>>>> 0f5a0ea7
             Assert.IsFalse(interactions.GetDictionaryValueChanged(DeviceInputType.None));
         }
 
         [Test]
         public void Test19_InteractionDictionaryVector3()
         {
-<<<<<<< HEAD
             var interactions = new Dictionary<DeviceInputType, IMixedRealityInteractionMapping>();
-            interactions.Add(DeviceInputType.None, new MixedRealityInteractionMapping<Vector3>(1, AxisType.ThreeDofPosition, DeviceInputType.None, new InputAction(0, "None")));
+            interactions.Add(DeviceInputType.None, new MixedRealityInteractionMapping<Vector3>(1, AxisType.ThreeDofPosition, DeviceInputType.None, InputAction.None));
             var testValue1 = Vector3.one;
             var testValue2 = Vector3.zero;
 
@@ -748,57 +589,34 @@
 
             Assert.IsNotNull(initialValue);
             Assert.True(initialValue.GetValue() == Vector3.zero);
-=======
-            var interactions = new System.Collections.Generic.Dictionary<DeviceInputType, InteractionMapping>();
-            interactions.Add(DeviceInputType.None, new InteractionMapping(1, AxisType.ThreeDofPosition, DeviceInputType.None, InputAction.None));
-            var testValue1 = Vector3.one;
-            var testValue2 = Vector3.zero;
-
-            var initialValue = interactions[DeviceInputType.None].GetPosition();
-
-            Assert.True(initialValue == Vector3.zero);
->>>>>>> 0f5a0ea7
             Assert.IsFalse(interactions.GetDictionaryValueChanged(DeviceInputType.None));
 
             interactions.SetDictionaryValue(DeviceInputType.None, testValue1);
 
             Assert.IsTrue(interactions.GetDictionaryValueChanged(DeviceInputType.None));
 
-<<<<<<< HEAD
             var setValue1 = interactions[DeviceInputType.None] as MixedRealityInteractionMapping<Vector3>;
 
             Assert.IsNotNull(setValue1);
             Assert.True(setValue1.GetValue() == testValue1);
-=======
-            var setValue1 = interactions[DeviceInputType.None].GetPosition();
-
-            Assert.True(setValue1 == testValue1);
->>>>>>> 0f5a0ea7
             Assert.IsFalse(interactions.GetDictionaryValueChanged(DeviceInputType.None));
 
             interactions.SetDictionaryValue(DeviceInputType.None, testValue2);
 
             Assert.IsTrue(interactions.GetDictionaryValueChanged(DeviceInputType.None));
 
-<<<<<<< HEAD
             var setValue2 = interactions[DeviceInputType.None] as MixedRealityInteractionMapping<Vector3>;
 
             Assert.IsNotNull(setValue2);
             Assert.True(setValue2.GetValue() == testValue2);
-=======
-            var setValue2 = interactions[DeviceInputType.None].GetPosition();
-
-            Assert.True(setValue2 == testValue2);
->>>>>>> 0f5a0ea7
             Assert.IsFalse(interactions.GetDictionaryValueChanged(DeviceInputType.None));
         }
 
         [Test]
         public void Test20_InteractionDictionaryQuaternion()
         {
-<<<<<<< HEAD
             var interactions = new Dictionary<DeviceInputType, IMixedRealityInteractionMapping>();
-            interactions.Add(DeviceInputType.None, new MixedRealityInteractionMapping<Quaternion>(1, AxisType.ThreeDofRotation, DeviceInputType.None, new InputAction(0, "None")));
+            interactions.Add(DeviceInputType.None, new MixedRealityInteractionMapping<Quaternion>(1, AxisType.ThreeDofRotation, DeviceInputType.None, InputAction.None));
             var testValue1 = Quaternion.Euler(45f, 45f, 45f);
             var testValue2 = Quaternion.identity;
 
@@ -806,114 +624,63 @@
 
             Assert.IsNotNull(initialValue);
             Assert.True(initialValue.GetValue().eulerAngles == Quaternion.identity.eulerAngles);
-=======
-            var interactions = new System.Collections.Generic.Dictionary<DeviceInputType, InteractionMapping>();
-            interactions.Add(DeviceInputType.None, new InteractionMapping(1, AxisType.ThreeDofRotation, DeviceInputType.None, InputAction.None));
-            var testValue1 = Quaternion.Euler(45f, 45f, 45f);
-            var testValue2 = Quaternion.identity;
-
-            var initialValue = interactions[DeviceInputType.None].GetRotation();
-
-            Assert.True(initialValue == Quaternion.identity);
->>>>>>> 0f5a0ea7
             Assert.IsFalse(interactions.GetDictionaryValueChanged(DeviceInputType.None));
 
             interactions.SetDictionaryValue(DeviceInputType.None, testValue1);
 
             Assert.IsTrue(interactions.GetDictionaryValueChanged(DeviceInputType.None));
 
-<<<<<<< HEAD
             var setValue1 = interactions[DeviceInputType.None] as MixedRealityInteractionMapping<Quaternion>;
 
             Assert.IsNotNull(setValue1);
             Assert.True(setValue1.GetValue() == testValue1);
-=======
-            var setValue1 = interactions[DeviceInputType.None].GetRotation();
-
-            Assert.True(setValue1 == testValue1);
->>>>>>> 0f5a0ea7
             Assert.IsFalse(interactions.GetDictionaryValueChanged(DeviceInputType.None));
 
             interactions.SetDictionaryValue(DeviceInputType.None, testValue2);
 
             Assert.IsTrue(interactions.GetDictionaryValueChanged(DeviceInputType.None));
 
-<<<<<<< HEAD
             var setValue2 = interactions[DeviceInputType.None] as MixedRealityInteractionMapping<Quaternion>;
 
             Assert.IsNotNull(setValue2);
             Assert.True(setValue2.GetValue() == testValue2);
-=======
-            var setValue2 = interactions[DeviceInputType.None].GetRotation();
-
-            Assert.True(setValue2 == testValue2);
->>>>>>> 0f5a0ea7
             Assert.IsFalse(interactions.GetDictionaryValueChanged(DeviceInputType.None));
         }
 
         [Test]
         public void Test21_InteractionDictionarySixDof()
         {
-<<<<<<< HEAD
             var interactions = new Dictionary<DeviceInputType, IMixedRealityInteractionMapping>();
-            interactions.Add(DeviceInputType.None, new MixedRealityInteractionMapping<Tuple<Vector3, Quaternion>>(1, AxisType.SixDof, DeviceInputType.None, new InputAction(0, "None")));
-            var testValue1 = new Tuple<Vector3, Quaternion>(Vector3.zero, Quaternion.identity);
-            var testValue2 = new Tuple<Vector3, Quaternion>(Vector3.one, new Quaternion(45f, 45f, 45f, 45f));
-
-            var initialValue = interactions[DeviceInputType.None] as MixedRealityInteractionMapping<Tuple<Vector3, Quaternion>>;
-
-            Assert.IsNotNull(initialValue);
-            Assert.IsNull(initialValue.GetValue());
-=======
-            var interactions = new System.Collections.Generic.Dictionary<DeviceInputType, InteractionMapping>();
-            interactions.Add(DeviceInputType.None, new InteractionMapping(1, AxisType.SixDof, DeviceInputType.None, InputAction.None));
+            interactions.Add(DeviceInputType.None, new MixedRealityInteractionMapping<SixDof>(1, AxisType.SixDof, DeviceInputType.None, InputAction.None));
             var testValue1 = new SixDof(Vector3.up, Quaternion.identity);
-            var testValue2 = new SixDof(Vector3.down, new Quaternion(180f, 180f, 180f, 1f));
-
-            var initialValue = interactions[DeviceInputType.None].GetTransform();
-
-            Assert.IsTrue(initialValue.Position == Vector3.zero && initialValue.Rotation == Quaternion.identity);
->>>>>>> 0f5a0ea7
+            var testValue2 = new SixDof(Vector3.one, new Quaternion(45f, 45f, 45f, 45f));
+
+            var interaction = interactions[DeviceInputType.None] as MixedRealityInteractionMapping<SixDof>;
+
+            Assert.IsNotNull(interaction);
+            Assert.IsTrue(interaction.GetValue() == SixDof.ZeroIdentity);
             Assert.IsFalse(interactions.GetDictionaryValueChanged(DeviceInputType.None));
 
             interactions.SetDictionaryValue(DeviceInputType.None, testValue1);
 
             Assert.IsTrue(interactions.GetDictionaryValueChanged(DeviceInputType.None));
 
-<<<<<<< HEAD
-            var setValue1 = interactions[DeviceInputType.None] as MixedRealityInteractionMapping<Tuple<Vector3, Quaternion>>;
-
-            Assert.IsNotNull(setValue1);
-            Assert.AreEqual(setValue1.GetValue(), testValue1);
-            Assert.IsTrue(setValue1.GetValue().Item1 == testValue1.Item1);
-            Assert.IsTrue(setValue1.GetValue().Item2 == testValue1.Item2);
-=======
-            var setValue1 = interactions[DeviceInputType.None].GetTransform();
+            var setValue1 = interaction.GetValue();
 
             Assert.IsTrue(setValue1 == testValue1);
             Assert.IsTrue(setValue1.Position == testValue1.Position);
             Assert.IsTrue(setValue1.Rotation == testValue1.Rotation);
->>>>>>> 0f5a0ea7
             Assert.IsFalse(interactions.GetDictionaryValueChanged(DeviceInputType.None));
 
             interactions.SetDictionaryValue(DeviceInputType.None, testValue2);
 
             Assert.IsTrue(interactions.GetDictionaryValueChanged(DeviceInputType.None));
 
-<<<<<<< HEAD
-            var setValue2 = interactions[DeviceInputType.None] as MixedRealityInteractionMapping<Tuple<Vector3, Quaternion>>;
-
-            Assert.IsNotNull(setValue2);
-            Assert.AreEqual(setValue2.GetValue(), testValue2);
-            Assert.IsTrue(setValue2.GetValue().Item1 == testValue2.Item1);
-            Assert.IsTrue(setValue2.GetValue().Item2 == testValue2.Item2);
-=======
-            var setValue2 = interactions[DeviceInputType.None].GetTransform();
+            var setValue2 = interaction.GetValue();
 
             Assert.IsTrue(setValue2 == testValue2);
             Assert.IsTrue(setValue2.Position == testValue2.Position);
             Assert.IsTrue(setValue2.Rotation == testValue2.Rotation);
->>>>>>> 0f5a0ea7
             Assert.IsFalse(interactions.GetDictionaryValueChanged(DeviceInputType.None));
         }
         #endregion Interaction Dictionary
@@ -924,7 +691,7 @@
         public void Test15_InteractionArrayObject()
         {
             var interactions = new IMixedRealityInteractionMapping[1];
-            interactions[0] = new MixedRealityInteractionMapping<object>(1, AxisType.Raw, DeviceInputType.None, new InputAction(0, "None"));
+            interactions[0] = new MixedRealityInteractionMapping<object>(1, AxisType.Raw, DeviceInputType.None, InputAction.None);
             var testValue1 = (object)1f;
             var testValue2 = (object)false;
 
@@ -961,7 +728,7 @@
         public void Test16_InteractionArrayBool()
         {
             var interactions = new IMixedRealityInteractionMapping[1];
-            interactions[0] = new MixedRealityInteractionMapping<bool>(1, AxisType.Digital, DeviceInputType.None, new InputAction(0, "None"));
+            interactions[0] = new MixedRealityInteractionMapping<bool>(1, AxisType.Digital, DeviceInputType.None, InputAction.None);
             var testValue1 = true;
             var testValue2 = false;
 
@@ -998,7 +765,7 @@
         public void Test17_InteractionArrayFloat()
         {
             var interactions = new IMixedRealityInteractionMapping[1];
-            interactions[0] = new MixedRealityInteractionMapping<float>(1, AxisType.SingleAxis, DeviceInputType.None, new InputAction(0, "None"));
+            interactions[0] = new MixedRealityInteractionMapping<float>(1, AxisType.SingleAxis, DeviceInputType.None, InputAction.None);
             var testValue1 = 1f;
             var testValue2 = 9001f;
 
@@ -1033,7 +800,7 @@
         public void Test18_InteractionArrayVector2()
         {
             var interactions = new IMixedRealityInteractionMapping[1];
-            interactions[0] = new MixedRealityInteractionMapping<Vector2>(1, AxisType.DualAxis, DeviceInputType.None, new InputAction(0, "None"));
+            interactions[0] = new MixedRealityInteractionMapping<Vector2>(1, AxisType.DualAxis, DeviceInputType.None, InputAction.None);
             var testValue1 = Vector2.one;
             var testValue2 = Vector2.zero;
 
@@ -1068,7 +835,7 @@
         public void Test19_InteractionArrayVector3()
         {
             var interactions = new IMixedRealityInteractionMapping[1];
-            interactions[0] = new MixedRealityInteractionMapping<Vector3>(1, AxisType.ThreeDofPosition, DeviceInputType.None, new InputAction(0, "None"));
+            interactions[0] = new MixedRealityInteractionMapping<Vector3>(1, AxisType.ThreeDofPosition, DeviceInputType.None, InputAction.None);
             var testValue1 = Vector3.one;
             var testValue2 = Vector3.zero;
 
@@ -1103,74 +870,67 @@
         public void Test20_InteractionArrayQuaternion()
         {
             var interactions = new IMixedRealityInteractionMapping[1];
-            interactions[0] = new MixedRealityInteractionMapping<Quaternion>(1, AxisType.ThreeDofRotation, DeviceInputType.None, new InputAction(0, "None"));
+            interactions[0] = new MixedRealityInteractionMapping<Quaternion>(1, AxisType.ThreeDofRotation, DeviceInputType.None, InputAction.None);
             var testValue1 = Quaternion.Euler(45f, 45f, 45f);
             var testValue2 = Quaternion.identity;
 
-            var initialValue = interactions[0] as MixedRealityInteractionMapping<Quaternion>;
-
-            Assert.IsNotNull(initialValue);
-            Assert.True(initialValue.GetValue().eulerAngles == Quaternion.identity.eulerAngles);
-            Assert.IsFalse(initialValue.Changed);
-
-            initialValue.SetValue(testValue1);
-
-            Assert.IsTrue(initialValue.Changed);
-
-            var setValue1 = interactions[0] as MixedRealityInteractionMapping<Quaternion>;
-
-            Assert.IsNotNull(setValue1);
-            Assert.True(setValue1.GetValue() == testValue1);
-            Assert.IsFalse(setValue1.Changed);
-
-            setValue1.SetValue(testValue2);
-
-            Assert.IsTrue(setValue1.Changed);
-
-            var setValue2 = interactions[0] as MixedRealityInteractionMapping<Quaternion>;
-
-            Assert.IsNotNull(setValue2);
-            Assert.True(setValue2.GetValue() == testValue2);
-            Assert.IsFalse(setValue2.Changed);
+            var interaction = interactions[0] as MixedRealityInteractionMapping<Quaternion>;
+
+            Assert.IsNotNull(interaction);
+            Assert.True(interaction.GetValue().eulerAngles == Quaternion.identity.eulerAngles);
+            Assert.IsFalse(interaction.Changed);
+
+            interaction.SetValue(testValue1);
+
+            Assert.IsTrue(interaction.Changed);
+
+            Assert.True(interaction.GetValue() == testValue1);
+            Assert.IsFalse(interaction.Changed);
+
+            interaction.SetValue(testValue2);
+
+            Assert.IsTrue(interaction.Changed);
+
+            Assert.IsNotNull(interaction);
+            Assert.True(interaction.GetValue() == testValue2);
+            Assert.IsFalse(interaction.Changed);
         }
 
         [Test]
         public void Test21_InteractionArraySixDof()
         {
             var interactions = new IMixedRealityInteractionMapping[1];
-            interactions[0] = new MixedRealityInteractionMapping<Tuple<Vector3, Quaternion>>(1, AxisType.SixDof, DeviceInputType.None, new InputAction(0, "None"));
-            var testValue1 = new Tuple<Vector3, Quaternion>(Vector3.zero, Quaternion.identity);
-            var testValue2 = new Tuple<Vector3, Quaternion>(Vector3.one, new Quaternion(45f, 45f, 45f, 45f));
-
-            var initialValue = interactions[0] as MixedRealityInteractionMapping<Tuple<Vector3, Quaternion>>;
-
-            Assert.IsNotNull(initialValue);
-            Assert.IsNull(initialValue.GetValue());
-            Assert.IsFalse(initialValue.Changed);
-
-            initialValue.SetValue(testValue1);
-
-            Assert.IsTrue(initialValue.Changed);
-
-            var setValue1 = interactions[0] as MixedRealityInteractionMapping<Tuple<Vector3, Quaternion>>;
-
-            Assert.IsNotNull(setValue1);
-            Assert.AreEqual(setValue1.GetValue(), testValue1);
-            Assert.IsTrue(setValue1.GetValue().Item1 == testValue1.Item1);
-            Assert.IsTrue(setValue1.GetValue().Item2 == testValue1.Item2);
-            Assert.IsFalse(setValue1.Changed);
-
-            setValue1.SetValue(testValue2);
-
-            Assert.IsTrue(setValue1.Changed);
-
-            var setValue2 = interactions[0] as MixedRealityInteractionMapping<Tuple<Vector3, Quaternion>>;
-
-            Assert.IsNotNull(setValue2);
-            Assert.AreEqual(setValue2.GetValue(), testValue2);
-            Assert.IsTrue(setValue2.GetValue().Item1 == testValue2.Item1);
-            Assert.IsTrue(setValue2.GetValue().Item2 == testValue2.Item2);
-            Assert.IsFalse(setValue1.Changed);
+            interactions[0] = new MixedRealityInteractionMapping<SixDof>(1, AxisType.SixDof, DeviceInputType.None, InputAction.None);
+            var testValue1 = new SixDof(Vector3.up, Quaternion.identity);
+            var testValue2 = new SixDof(Vector3.one, new Quaternion(45f, 45f, 45f, 45f));
+
+            var interaction = interactions[0] as MixedRealityInteractionMapping<SixDof>;
+
+            Assert.IsNotNull(interaction);
+            Assert.IsTrue(interaction.GetValue() == SixDof.ZeroIdentity);
+            Assert.IsFalse(interaction.Changed);
+
+            interaction.SetValue(testValue1);
+
+            Assert.IsTrue(interaction.Changed);
+
+            var setValue1 = interaction.GetValue();
+
+            Assert.IsTrue(setValue1 == testValue1);
+            Assert.IsTrue(setValue1.Position == testValue1.Position);
+            Assert.IsTrue(setValue1.Rotation == testValue1.Rotation);
+            Assert.IsFalse(interaction.Changed);
+
+            interaction.SetValue(testValue2);
+
+            Assert.IsTrue(interaction.Changed);
+
+            var setValue2 = interaction.GetValue();
+
+            Assert.IsTrue(setValue2 == testValue2);
+            Assert.IsTrue(setValue2.Position == testValue2.Position);
+            Assert.IsTrue(setValue2.Rotation == testValue2.Rotation);
+            Assert.IsFalse(interaction.Changed);
         }
         #endregion Interaction Array Tests
 
