--- conflicted
+++ resolved
@@ -15,18 +15,24 @@
 
 Use the SurfacePulse.cs script to animate the pulse effect on the assigned material, or turn on "Auto Pulse" in the material itself.
 
-<<<<<<< HEAD
-Similar to HoloLens 2's shell experience, you can point and air-tap with the hand ray to generate a pulsing effect on the spatial mesh. The example scene contains ExampleSpatialMesh object which is a test spatial mesh data for Unity's game mode. This object will be disabled and hidden on the device.
-
-**PulseShaderSpatialMeshHandler.cs** script generates the pulse effect on the spatial mesh at the hit point position if `PulseOnSelect` is true. The  `Auto Pulse` property can also be set to true in the material itself for a repeating animation.  In the example scene, this script is attached to the PulseShaderSpatialMeshParent prefab.  This prefab is referenced under the Spatial Awareness Profile through Runtime Spatial Mesh Prefab property. During runtime, the PulseShaderSpatialMeshParent prefab and is instantiated and added to the spatial mesh hierarchy (only on device, this behavior cannot be observed in the editor).
-=======
 ## Prerequisites
 
 For surface reconstruction, ensure that MRTK_SurfaceReconstruction.mat is assigned under MRTK Settings -> Spatial Awareness -> Display Settings -> Visible Material.
->>>>>>> c11bb1d6
 
 For articulated hand, ensure that MRTK_ArticulatedHandMeshPulse.mat is assigned in ArticulatedHandMesh.prefab, which itself should be assigned in MRTK Settings -> Input -> Hand Tracking -> Hand Mesh Prefab.
 
 ## How it works
 
-The hand mesh shader uses UVs to map the pulse along the hand mesh, and to fade out the wrist. The surface reconstruction shader uses the vertex positions to map the pulse.+The hand mesh shader uses UVs to map the pulse along the hand mesh, and to fade out the wrist. The surface reconstruction shader uses the vertex positions to map the pulse.
+
+## Spatial Mesh Example - PulseShaderSpatialMeshExample.unity
+
+Similar to HoloLens 2's shell experience, you can point and air-tap with the hand ray to generate a pulsing effect on the spatial mesh. The example scene contains ExampleSpatialMesh object which is a test spatial mesh data for Unity's game mode. This object will be disabled and hidden on the device.
+
+**PulseShaderSpatialMeshHandler.cs** script generates the pulse effect on the spatial mesh at the hit point position if `PulseOnSelect` is true. The  `Auto Pulse` property can also be set to true in the material itself for a repeating animation.  In the example scene, this script is attached to the PulseShaderSpatialMeshParent prefab.  This prefab is referenced under the Spatial Awareness Profile through Runtime Spatial Mesh Prefab property. During runtime, the PulseShaderSpatialMeshParent prefab and is instantiated and added to the spatial mesh hierarchy (only on device, this behavior cannot be observed in the editor).
+
+## Hand Mesh Example - PulseShaderHandMeshExample.unity
+
+This example scene demonstrates the hand mesh visualization using pulse shader. When a hand is detected by the HoloLens device, pulse animation will be triggered once. This visual feedback can increase the user's interaction confidence. 
+
+**PulseShaderHandMeshHandler.cs** script generates pulse effect on the assigned material. By default, 'Pulse On Hand Detected' is checked.