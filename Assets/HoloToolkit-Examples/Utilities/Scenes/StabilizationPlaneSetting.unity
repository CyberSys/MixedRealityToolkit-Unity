%YAML 1.1
%TAG !u! tag:unity3d.com,2011:
--- !u!29 &1
OcclusionCullingSettings:
  m_ObjectHideFlags: 0
  serializedVersion: 2
  m_OcclusionBakeSettings:
    smallestOccluder: 5
    smallestHole: 0.25
    backfaceThreshold: 100
  m_SceneGUID: 00000000000000000000000000000000
  m_OcclusionCullingData: {fileID: 0}
--- !u!104 &2
RenderSettings:
  m_ObjectHideFlags: 0
  serializedVersion: 8
  m_Fog: 0
  m_FogColor: {r: 0.5, g: 0.5, b: 0.5, a: 1}
  m_FogMode: 3
  m_FogDensity: 0.01
  m_LinearFogStart: 0
  m_LinearFogEnd: 300
  m_AmbientSkyColor: {r: 1, g: 1, b: 1, a: 1}
  m_AmbientEquatorColor: {r: 0.114, g: 0.125, b: 0.133, a: 1}
  m_AmbientGroundColor: {r: 0.047, g: 0.043, b: 0.035, a: 1}
  m_AmbientIntensity: 1
  m_AmbientMode: 3
  m_SubtractiveShadowColor: {r: 0.42, g: 0.478, b: 0.627, a: 1}
  m_SkyboxMaterial: {fileID: 10304, guid: 0000000000000000f000000000000000, type: 0}
  m_HaloStrength: 0.5
  m_FlareStrength: 1
  m_FlareFadeSpeed: 3
  m_HaloTexture: {fileID: 0}
  m_SpotCookie: {fileID: 10001, guid: 0000000000000000e000000000000000, type: 0}
  m_DefaultReflectionMode: 0
  m_DefaultReflectionResolution: 128
  m_ReflectionBounces: 1
  m_ReflectionIntensity: 1
  m_CustomReflection: {fileID: 0}
  m_Sun: {fileID: 0}
<<<<<<< HEAD
  m_IndirectSpecularColor: {r: 0.3731199, g: 0.38074028, b: 0.35872713, a: 1}
--- !u!157 &3
LightmapSettings:
  m_ObjectHideFlags: 0
  serializedVersion: 9
=======
  m_IndirectSpecularColor: {r: 0.37311953, g: 0.38074014, b: 0.3587274, a: 1}
--- !u!157 &3
LightmapSettings:
  m_ObjectHideFlags: 0
  serializedVersion: 11
>>>>>>> ac6b63cd
  m_GIWorkflowMode: 0
  m_GISettings:
    serializedVersion: 2
    m_BounceScale: 1
    m_IndirectOutputScale: 1
    m_AlbedoBoost: 1
    m_TemporalCoherenceThreshold: 1
    m_EnvironmentLightingMode: 0
    m_EnableBakedLightmaps: 1
    m_EnableRealtimeLightmaps: 1
  m_LightmapEditorSettings:
<<<<<<< HEAD
    serializedVersion: 8
=======
    serializedVersion: 9
>>>>>>> ac6b63cd
    m_Resolution: 2
    m_BakeResolution: 40
    m_TextureWidth: 1024
    m_TextureHeight: 1024
    m_AO: 0
    m_AOMaxDistance: 1
    m_CompAOExponent: 0
    m_CompAOExponentDirect: 0
    m_Padding: 2
    m_LightmapParameters: {fileID: 0}
    m_LightmapsBakeMode: 1
    m_TextureCompression: 1
    m_FinalGather: 0
    m_FinalGatherFiltering: 1
    m_FinalGatherRayCount: 1024
    m_ReflectionCompression: 2
    m_MixedBakeMode: 1
    m_BakeBackend: 0
    m_PVRSampling: 1
    m_PVRDirectSampleCount: 32
    m_PVRSampleCount: 500
    m_PVRBounces: 2
<<<<<<< HEAD
    m_PVRFiltering: 0
    m_PVRFilteringMode: 1
=======
    m_PVRFilterTypeDirect: 0
    m_PVRFilterTypeIndirect: 0
    m_PVRFilterTypeAO: 0
    m_PVRFilteringMode: 0
>>>>>>> ac6b63cd
    m_PVRCulling: 1
    m_PVRFilteringGaussRadiusDirect: 1
    m_PVRFilteringGaussRadiusIndirect: 5
    m_PVRFilteringGaussRadiusAO: 2
<<<<<<< HEAD
    m_PVRFilteringAtrousColorSigma: 1
    m_PVRFilteringAtrousNormalSigma: 1
    m_PVRFilteringAtrousPositionSigma: 1
  m_LightingDataAsset: {fileID: 0}
  m_ShadowMaskMode: 2
=======
    m_PVRFilteringAtrousPositionSigmaDirect: 0.5
    m_PVRFilteringAtrousPositionSigmaIndirect: 2
    m_PVRFilteringAtrousPositionSigmaAO: 1
  m_LightingDataAsset: {fileID: 0}
  m_UseShadowmask: 0
>>>>>>> ac6b63cd
--- !u!196 &4
NavMeshSettings:
  serializedVersion: 2
  m_ObjectHideFlags: 0
  m_BuildSettings:
    serializedVersion: 2
    agentTypeID: 0
    agentRadius: 0.5
    agentHeight: 2
    agentSlope: 45
    agentClimb: 0.4
    ledgeDropHeight: 0
    maxJumpAcrossDistance: 0
    minRegionArea: 2
    manualCellSize: 0
    cellSize: 0.16666667
    manualTileSize: 0
    tileSize: 256
    accuratePlacement: 0
  m_NavMeshData: {fileID: 0}
--- !u!1 &25419862 stripped
GameObject:
  m_PrefabParentObject: {fileID: 148770, guid: 3b349cf83f94544499d9da4e2f9ce5a5, type: 2}
  m_PrefabInternal: {fileID: 337567793}
--- !u!362 &25419864
WorldAnchor:
  m_ObjectHideFlags: 0
  m_PrefabParentObject: {fileID: 0}
  m_PrefabInternal: {fileID: 0}
  m_GameObject: {fileID: 25419862}
  serializedVersion: 2
--- !u!1001 &68927647
Prefab:
  m_ObjectHideFlags: 0
  serializedVersion: 2
  m_Modification:
    m_TransformParent: {fileID: 2120476173}
    m_Modifications:
    - target: {fileID: 423548, guid: 3b349cf83f94544499d9da4e2f9ce5a5, type: 2}
      propertyPath: m_LocalPosition.x
      value: 0
      objectReference: {fileID: 0}
    - target: {fileID: 423548, guid: 3b349cf83f94544499d9da4e2f9ce5a5, type: 2}
      propertyPath: m_LocalPosition.y
      value: 0
      objectReference: {fileID: 0}
    - target: {fileID: 423548, guid: 3b349cf83f94544499d9da4e2f9ce5a5, type: 2}
      propertyPath: m_LocalPosition.z
      value: 0
      objectReference: {fileID: 0}
    - target: {fileID: 423548, guid: 3b349cf83f94544499d9da4e2f9ce5a5, type: 2}
      propertyPath: m_LocalRotation.x
      value: 0
      objectReference: {fileID: 0}
    - target: {fileID: 423548, guid: 3b349cf83f94544499d9da4e2f9ce5a5, type: 2}
      propertyPath: m_LocalRotation.y
      value: 0
      objectReference: {fileID: 0}
    - target: {fileID: 423548, guid: 3b349cf83f94544499d9da4e2f9ce5a5, type: 2}
      propertyPath: m_LocalRotation.z
      value: 0
      objectReference: {fileID: 0}
    - target: {fileID: 423548, guid: 3b349cf83f94544499d9da4e2f9ce5a5, type: 2}
      propertyPath: m_LocalRotation.w
      value: 1
      objectReference: {fileID: 0}
    - target: {fileID: 423548, guid: 3b349cf83f94544499d9da4e2f9ce5a5, type: 2}
      propertyPath: m_RootOrder
      value: 0
      objectReference: {fileID: 0}
    - target: {fileID: 423548, guid: 3b349cf83f94544499d9da4e2f9ce5a5, type: 2}
      propertyPath: m_LocalScale.y
      value: 0.5
      objectReference: {fileID: 0}
    - target: {fileID: 423548, guid: 3b349cf83f94544499d9da4e2f9ce5a5, type: 2}
      propertyPath: m_LocalScale.z
      value: 0.5
      objectReference: {fileID: 0}
    - target: {fileID: 148770, guid: 3b349cf83f94544499d9da4e2f9ce5a5, type: 2}
      propertyPath: m_Name
      value: back_dot
      objectReference: {fileID: 0}
    - target: {fileID: 423548, guid: 3b349cf83f94544499d9da4e2f9ce5a5, type: 2}
      propertyPath: m_LocalScale.x
      value: 0.5
      objectReference: {fileID: 0}
    - target: {fileID: 2393278, guid: 3b349cf83f94544499d9da4e2f9ce5a5, type: 2}
      propertyPath: m_Materials.Array.data[0]
      value: 
      objectReference: {fileID: 2100000, guid: 474f0e0481d4aa14e92a5ada98042f3a, type: 2}
    m_RemovedComponents: []
  m_ParentPrefab: {fileID: 100100000, guid: 3b349cf83f94544499d9da4e2f9ce5a5, type: 2}
  m_IsPrefabParent: 0
--- !u!4 &68927648 stripped
Transform:
  m_PrefabParentObject: {fileID: 423548, guid: 3b349cf83f94544499d9da4e2f9ce5a5, type: 2}
  m_PrefabInternal: {fileID: 68927647}
--- !u!1 &140640898 stripped
GameObject:
  m_PrefabParentObject: {fileID: 148770, guid: 3b349cf83f94544499d9da4e2f9ce5a5, type: 2}
  m_PrefabInternal: {fileID: 1631933514}
--- !u!362 &140640900
WorldAnchor:
  m_ObjectHideFlags: 0
  m_PrefabParentObject: {fileID: 0}
  m_PrefabInternal: {fileID: 0}
  m_GameObject: {fileID: 140640898}
  serializedVersion: 2
--- !u!1 &197828123 stripped
GameObject:
  m_PrefabParentObject: {fileID: 148770, guid: 3b349cf83f94544499d9da4e2f9ce5a5, type: 2}
  m_PrefabInternal: {fileID: 68927647}
--- !u!362 &197828125
WorldAnchor:
  m_ObjectHideFlags: 0
  m_PrefabParentObject: {fileID: 0}
  m_PrefabInternal: {fileID: 0}
  m_GameObject: {fileID: 197828123}
  serializedVersion: 2
--- !u!1 &200756996
GameObject:
  m_ObjectHideFlags: 0
  m_PrefabParentObject: {fileID: 0}
  m_PrefabInternal: {fileID: 0}
  serializedVersion: 5
  m_Component:
  - component: {fileID: 200756997}
  - component: {fileID: 200756998}
  - component: {fileID: 200756999}
  m_Layer: 0
  m_Name: Offset
  m_TagString: Untagged
  m_Icon: {fileID: 0}
  m_NavMeshLayer: 0
  m_StaticEditorFlags: 0
  m_IsActive: 1
--- !u!4 &200756997
Transform:
  m_ObjectHideFlags: 0
  m_PrefabParentObject: {fileID: 0}
  m_PrefabInternal: {fileID: 0}
  m_GameObject: {fileID: 200756996}
  m_LocalRotation: {x: 0, y: 0, z: 0, w: 1}
  m_LocalPosition: {x: 0, y: 0, z: 10}
  m_LocalScale: {x: 1, y: 1, z: 1}
  m_Children:
  - {fileID: 1780593451}
  - {fileID: 1774279191}
  m_Father: {fileID: 545560527}
  m_RootOrder: 0
  m_LocalEulerAnglesHint: {x: 0, y: 0, z: 0}
--- !u!362 &200756998
WorldAnchor:
  m_ObjectHideFlags: 0
  m_PrefabParentObject: {fileID: 0}
  m_PrefabInternal: {fileID: 0}
  m_GameObject: {fileID: 200756996}
  serializedVersion: 2
--- !u!114 &200756999
MonoBehaviour:
  m_ObjectHideFlags: 0
  m_PrefabParentObject: {fileID: 0}
  m_PrefabInternal: {fileID: 0}
  m_GameObject: {fileID: 200756996}
  m_Enabled: 1
  m_EditorHideFlags: 0
  m_Script: {fileID: 11500000, guid: a1fe10a45321ce740a65b2fafb0e280c, type: 3}
  m_Name: 
  m_EditorClassIdentifier: 
  Targets:
  - {fileID: 1780593451}
  - {fileID: 1780593451}
  - {fileID: 1774279191}
  - {fileID: 1774279191}
  CurrentTarget: {fileID: 0}
--- !u!1001 &279358356
Prefab:
  m_ObjectHideFlags: 0
  serializedVersion: 2
  m_Modification:
    m_TransformParent: {fileID: 0}
    m_Modifications:
    - target: {fileID: 4000011792100794, guid: a611e772ef8ddf64d8106a9cbb70f31c, type: 2}
      propertyPath: m_LocalPosition.x
      value: 0
      objectReference: {fileID: 0}
    - target: {fileID: 4000011792100794, guid: a611e772ef8ddf64d8106a9cbb70f31c, type: 2}
      propertyPath: m_LocalPosition.y
      value: 0
      objectReference: {fileID: 0}
    - target: {fileID: 4000011792100794, guid: a611e772ef8ddf64d8106a9cbb70f31c, type: 2}
      propertyPath: m_LocalPosition.z
      value: 0
      objectReference: {fileID: 0}
    - target: {fileID: 4000011792100794, guid: a611e772ef8ddf64d8106a9cbb70f31c, type: 2}
      propertyPath: m_LocalRotation.x
      value: 0
      objectReference: {fileID: 0}
    - target: {fileID: 4000011792100794, guid: a611e772ef8ddf64d8106a9cbb70f31c, type: 2}
      propertyPath: m_LocalRotation.y
      value: 0
      objectReference: {fileID: 0}
    - target: {fileID: 4000011792100794, guid: a611e772ef8ddf64d8106a9cbb70f31c, type: 2}
      propertyPath: m_LocalRotation.z
      value: 0
      objectReference: {fileID: 0}
    - target: {fileID: 4000011792100794, guid: a611e772ef8ddf64d8106a9cbb70f31c, type: 2}
      propertyPath: m_LocalRotation.w
      value: 1
      objectReference: {fileID: 0}
    - target: {fileID: 4000011792100794, guid: a611e772ef8ddf64d8106a9cbb70f31c, type: 2}
      propertyPath: m_RootOrder
      value: 1
      objectReference: {fileID: 0}
    m_RemovedComponents: []
  m_ParentPrefab: {fileID: 100100000, guid: a611e772ef8ddf64d8106a9cbb70f31c, type: 2}
  m_IsPrefabParent: 0
--- !u!114 &279358357 stripped
MonoBehaviour:
  m_PrefabParentObject: {fileID: 114611684728110934, guid: a611e772ef8ddf64d8106a9cbb70f31c,
    type: 2}
  m_PrefabInternal: {fileID: 279358356}
  m_Script: {fileID: 11500000, guid: 0decd33ba8702954885a62b5bc1a778e, type: 3}
--- !u!1001 &321901975
Prefab:
  m_ObjectHideFlags: 0
  serializedVersion: 2
  m_Modification:
    m_TransformParent: {fileID: 0}
    m_Modifications:
    - target: {fileID: 4541142303025740, guid: d29bc40b7f3df26479d6a0aac211c355, type: 2}
      propertyPath: m_LocalPosition.x
      value: 0
      objectReference: {fileID: 0}
    - target: {fileID: 4541142303025740, guid: d29bc40b7f3df26479d6a0aac211c355, type: 2}
      propertyPath: m_LocalPosition.y
      value: 0
      objectReference: {fileID: 0}
    - target: {fileID: 4541142303025740, guid: d29bc40b7f3df26479d6a0aac211c355, type: 2}
      propertyPath: m_LocalPosition.z
      value: 0
      objectReference: {fileID: 0}
    - target: {fileID: 4541142303025740, guid: d29bc40b7f3df26479d6a0aac211c355, type: 2}
      propertyPath: m_LocalRotation.x
      value: 0
      objectReference: {fileID: 0}
    - target: {fileID: 4541142303025740, guid: d29bc40b7f3df26479d6a0aac211c355, type: 2}
      propertyPath: m_LocalRotation.y
      value: 0
      objectReference: {fileID: 0}
    - target: {fileID: 4541142303025740, guid: d29bc40b7f3df26479d6a0aac211c355, type: 2}
      propertyPath: m_LocalRotation.z
      value: 0
      objectReference: {fileID: 0}
    - target: {fileID: 4541142303025740, guid: d29bc40b7f3df26479d6a0aac211c355, type: 2}
      propertyPath: m_LocalRotation.w
      value: 1
      objectReference: {fileID: 0}
    - target: {fileID: 4541142303025740, guid: d29bc40b7f3df26479d6a0aac211c355, type: 2}
      propertyPath: m_RootOrder
      value: 0
      objectReference: {fileID: 0}
    m_RemovedComponents: []
  m_ParentPrefab: {fileID: 100100000, guid: d29bc40b7f3df26479d6a0aac211c355, type: 2}
  m_IsPrefabParent: 0
--- !u!1001 &337567793
Prefab:
  m_ObjectHideFlags: 0
  serializedVersion: 2
  m_Modification:
    m_TransformParent: {fileID: 2120476173}
    m_Modifications:
    - target: {fileID: 423548, guid: 3b349cf83f94544499d9da4e2f9ce5a5, type: 2}
      propertyPath: m_LocalPosition.x
      value: 1
      objectReference: {fileID: 0}
    - target: {fileID: 423548, guid: 3b349cf83f94544499d9da4e2f9ce5a5, type: 2}
      propertyPath: m_LocalPosition.y
      value: 0
      objectReference: {fileID: 0}
    - target: {fileID: 423548, guid: 3b349cf83f94544499d9da4e2f9ce5a5, type: 2}
      propertyPath: m_LocalPosition.z
      value: -3
      objectReference: {fileID: 0}
    - target: {fileID: 423548, guid: 3b349cf83f94544499d9da4e2f9ce5a5, type: 2}
      propertyPath: m_LocalRotation.x
      value: 0
      objectReference: {fileID: 0}
    - target: {fileID: 423548, guid: 3b349cf83f94544499d9da4e2f9ce5a5, type: 2}
      propertyPath: m_LocalRotation.y
      value: 0
      objectReference: {fileID: 0}
    - target: {fileID: 423548, guid: 3b349cf83f94544499d9da4e2f9ce5a5, type: 2}
      propertyPath: m_LocalRotation.z
      value: 0
      objectReference: {fileID: 0}
    - target: {fileID: 423548, guid: 3b349cf83f94544499d9da4e2f9ce5a5, type: 2}
      propertyPath: m_LocalRotation.w
      value: 1
      objectReference: {fileID: 0}
    - target: {fileID: 423548, guid: 3b349cf83f94544499d9da4e2f9ce5a5, type: 2}
      propertyPath: m_RootOrder
      value: 1
      objectReference: {fileID: 0}
    - target: {fileID: 148770, guid: 3b349cf83f94544499d9da4e2f9ce5a5, type: 2}
      propertyPath: m_Name
      value: mid_dot
      objectReference: {fileID: 0}
    - target: {fileID: 2393278, guid: 3b349cf83f94544499d9da4e2f9ce5a5, type: 2}
      propertyPath: m_Materials.Array.data[0]
      value: 
      objectReference: {fileID: 2100000, guid: 474f0e0481d4aa14e92a5ada98042f3a, type: 2}
    m_RemovedComponents: []
  m_ParentPrefab: {fileID: 100100000, guid: 3b349cf83f94544499d9da4e2f9ce5a5, type: 2}
  m_IsPrefabParent: 0
--- !u!4 &337567794 stripped
Transform:
  m_PrefabParentObject: {fileID: 423548, guid: 3b349cf83f94544499d9da4e2f9ce5a5, type: 2}
  m_PrefabInternal: {fileID: 337567793}
--- !u!1001 &440751584
Prefab:
  m_ObjectHideFlags: 0
  serializedVersion: 2
  m_Modification:
    m_TransformParent: {fileID: 1312442805}
    m_Modifications:
    - target: {fileID: 423548, guid: 3b349cf83f94544499d9da4e2f9ce5a5, type: 2}
      propertyPath: m_LocalPosition.x
      value: 0.8660251
      objectReference: {fileID: 0}
    - target: {fileID: 423548, guid: 3b349cf83f94544499d9da4e2f9ce5a5, type: 2}
      propertyPath: m_LocalPosition.y
      value: -0.5
      objectReference: {fileID: 0}
    - target: {fileID: 423548, guid: 3b349cf83f94544499d9da4e2f9ce5a5, type: 2}
      propertyPath: m_LocalPosition.z
      value: 0
      objectReference: {fileID: 0}
    - target: {fileID: 423548, guid: 3b349cf83f94544499d9da4e2f9ce5a5, type: 2}
      propertyPath: m_LocalRotation.x
      value: 0
      objectReference: {fileID: 0}
    - target: {fileID: 423548, guid: 3b349cf83f94544499d9da4e2f9ce5a5, type: 2}
      propertyPath: m_LocalRotation.y
      value: 0
      objectReference: {fileID: 0}
    - target: {fileID: 423548, guid: 3b349cf83f94544499d9da4e2f9ce5a5, type: 2}
      propertyPath: m_LocalRotation.z
      value: 0
      objectReference: {fileID: 0}
    - target: {fileID: 423548, guid: 3b349cf83f94544499d9da4e2f9ce5a5, type: 2}
      propertyPath: m_LocalRotation.w
      value: 1
      objectReference: {fileID: 0}
    - target: {fileID: 423548, guid: 3b349cf83f94544499d9da4e2f9ce5a5, type: 2}
      propertyPath: m_RootOrder
      value: 2
      objectReference: {fileID: 0}
    - target: {fileID: 148770, guid: 3b349cf83f94544499d9da4e2f9ce5a5, type: 2}
      propertyPath: m_Name
      value: bottom_left
      objectReference: {fileID: 0}
    - target: {fileID: 423548, guid: 3b349cf83f94544499d9da4e2f9ce5a5, type: 2}
      propertyPath: m_LocalScale.x
      value: 0.50000006
      objectReference: {fileID: 0}
    - target: {fileID: 423548, guid: 3b349cf83f94544499d9da4e2f9ce5a5, type: 2}
      propertyPath: m_LocalScale.z
      value: 0.5000001
      objectReference: {fileID: 0}
    - target: {fileID: 2393278, guid: 3b349cf83f94544499d9da4e2f9ce5a5, type: 2}
      propertyPath: m_Materials.Array.data[0]
      value: 
      objectReference: {fileID: 2100000, guid: 474f0e0481d4aa14e92a5ada98042f3a, type: 2}
    m_RemovedComponents: []
  m_ParentPrefab: {fileID: 100100000, guid: 3b349cf83f94544499d9da4e2f9ce5a5, type: 2}
  m_IsPrefabParent: 0
--- !u!4 &440751585 stripped
Transform:
  m_PrefabParentObject: {fileID: 423548, guid: 3b349cf83f94544499d9da4e2f9ce5a5, type: 2}
  m_PrefabInternal: {fileID: 440751584}
--- !u!1 &545560526
GameObject:
  m_ObjectHideFlags: 0
  m_PrefabParentObject: {fileID: 0}
  m_PrefabInternal: {fileID: 0}
  serializedVersion: 5
  m_Component:
  - component: {fileID: 545560527}
  m_Layer: 0
  m_Name: Right
  m_TagString: Untagged
  m_Icon: {fileID: 0}
  m_NavMeshLayer: 0
  m_StaticEditorFlags: 0
  m_IsActive: 1
--- !u!4 &545560527
Transform:
  m_ObjectHideFlags: 0
  m_PrefabParentObject: {fileID: 0}
  m_PrefabInternal: {fileID: 0}
  m_GameObject: {fileID: 545560526}
  m_LocalRotation: {x: 0, y: -0.86602545, z: 0, w: 0.49999997}
  m_LocalPosition: {x: 0, y: 0, z: 0}
  m_LocalScale: {x: 1, y: 1, z: 1}
  m_Children:
  - {fileID: 200756997}
  m_Father: {fileID: 0}
<<<<<<< HEAD
  m_RootOrder: 2
  m_LocalEulerAnglesHint: {x: 0, y: 0, z: 0}
--- !u!1 &599780981
GameObject:
  m_ObjectHideFlags: 0
  m_PrefabParentObject: {fileID: 0}
  m_PrefabInternal: {fileID: 0}
  serializedVersion: 5
  m_Component:
  - component: {fileID: 599780982}
  - component: {fileID: 599780985}
  - component: {fileID: 599780984}
  - component: {fileID: 599780983}
  m_Layer: 0
  m_Name: PopupText
  m_TagString: Untagged
  m_Icon: {fileID: 0}
  m_NavMeshLayer: 0
  m_StaticEditorFlags: 0
  m_IsActive: 1
--- !u!4 &599780982
Transform:
  m_ObjectHideFlags: 0
  m_PrefabParentObject: {fileID: 0}
  m_PrefabInternal: {fileID: 0}
  m_GameObject: {fileID: 599780981}
  m_LocalRotation: {x: -0, y: -0, z: -0, w: 1}
  m_LocalPosition: {x: 0, y: 0, z: 5}
  m_LocalScale: {x: 0.05, y: 0.05, z: 0.05}
  m_Children: []
  m_Father: {fileID: 664937490}
  m_RootOrder: 1
  m_LocalEulerAnglesHint: {x: 0, y: 0, z: 0}
--- !u!114 &599780983
MonoBehaviour:
  m_ObjectHideFlags: 0
  m_PrefabParentObject: {fileID: 0}
  m_PrefabInternal: {fileID: 0}
  m_GameObject: {fileID: 599780981}
  m_Enabled: 1
  m_EditorHideFlags: 0
  m_Script: {fileID: 11500000, guid: 48e9da230acc9b04cb42d32c55fd309e, type: 3}
  m_Name: 
  m_EditorClassIdentifier: 
--- !u!102 &599780984
TextMesh:
  serializedVersion: 3
  m_ObjectHideFlags: 0
  m_PrefabParentObject: {fileID: 0}
  m_PrefabInternal: {fileID: 0}
  m_GameObject: {fileID: 599780981}
  m_Text: 
  m_OffsetZ: 0
  m_CharacterSize: 1
  m_LineSpacing: 1
  m_Anchor: 4
  m_Alignment: 1
  m_TabSize: 4
  m_FontSize: 0
  m_FontStyle: 1
  m_RichText: 1
  m_Font: {fileID: 0}
  m_Color:
    serializedVersion: 2
    rgba: 4278190335
--- !u!23 &599780985
MeshRenderer:
  m_ObjectHideFlags: 0
  m_PrefabParentObject: {fileID: 0}
  m_PrefabInternal: {fileID: 0}
  m_GameObject: {fileID: 599780981}
  m_Enabled: 1
  m_CastShadows: 0
  m_ReceiveShadows: 0
  m_MotionVectors: 1
  m_LightProbeUsage: 0
  m_ReflectionProbeUsage: 0
  m_Materials:
  - {fileID: 10100, guid: 0000000000000000e000000000000000, type: 0}
  m_StaticBatchInfo:
    firstSubMesh: 0
    subMeshCount: 0
  m_StaticBatchRoot: {fileID: 0}
  m_ProbeAnchor: {fileID: 0}
  m_LightProbeVolumeOverride: {fileID: 0}
  m_ScaleInLightmap: 1
  m_PreserveUVs: 0
  m_IgnoreNormalsForChartDetection: 0
  m_ImportantGI: 0
  m_SelectedEditorRenderState: 3
  m_MinimumChartSize: 4
  m_AutoUVMaxDistance: 0.5
  m_AutoUVMaxAngle: 89
  m_LightmapParameters: {fileID: 0}
  m_SortingLayerID: 0
  m_SortingLayer: 0
  m_SortingOrder: 0
--- !u!1001 &664937489
Prefab:
  m_ObjectHideFlags: 0
  serializedVersion: 2
  m_Modification:
    m_TransformParent: {fileID: 0}
    m_Modifications:
    - target: {fileID: 4000010560871102, guid: d379ed0a5618c9f479f58bd83a2d0ad3, type: 2}
      propertyPath: m_LocalPosition.x
      value: 0
      objectReference: {fileID: 0}
    - target: {fileID: 4000010560871102, guid: d379ed0a5618c9f479f58bd83a2d0ad3, type: 2}
      propertyPath: m_LocalPosition.y
      value: 0
      objectReference: {fileID: 0}
    - target: {fileID: 4000010560871102, guid: d379ed0a5618c9f479f58bd83a2d0ad3, type: 2}
      propertyPath: m_LocalPosition.z
      value: 0
      objectReference: {fileID: 0}
    - target: {fileID: 4000010560871102, guid: d379ed0a5618c9f479f58bd83a2d0ad3, type: 2}
      propertyPath: m_LocalRotation.x
      value: 0
      objectReference: {fileID: 0}
    - target: {fileID: 4000010560871102, guid: d379ed0a5618c9f479f58bd83a2d0ad3, type: 2}
      propertyPath: m_LocalRotation.y
      value: 0
      objectReference: {fileID: 0}
    - target: {fileID: 4000010560871102, guid: d379ed0a5618c9f479f58bd83a2d0ad3, type: 2}
      propertyPath: m_LocalRotation.z
      value: 0
      objectReference: {fileID: 0}
    - target: {fileID: 4000010560871102, guid: d379ed0a5618c9f479f58bd83a2d0ad3, type: 2}
      propertyPath: m_LocalRotation.w
      value: 1
      objectReference: {fileID: 0}
    - target: {fileID: 4000010560871102, guid: d379ed0a5618c9f479f58bd83a2d0ad3, type: 2}
      propertyPath: m_RootOrder
      value: 0
      objectReference: {fileID: 0}
    m_RemovedComponents: []
  m_ParentPrefab: {fileID: 100100000, guid: d379ed0a5618c9f479f58bd83a2d0ad3, type: 2}
  m_IsPrefabParent: 0
--- !u!4 &664937490 stripped
Transform:
  m_PrefabParentObject: {fileID: 4000010560871102, guid: d379ed0a5618c9f479f58bd83a2d0ad3,
    type: 2}
  m_PrefabInternal: {fileID: 664937489}
=======
  m_RootOrder: 4
  m_LocalEulerAnglesHint: {x: 0, y: 0, z: 0}
>>>>>>> ac6b63cd
--- !u!1 &668818710
GameObject:
  m_ObjectHideFlags: 0
  m_PrefabParentObject: {fileID: 0}
  m_PrefabInternal: {fileID: 0}
  serializedVersion: 5
  m_Component:
  - component: {fileID: 668818711}
  - component: {fileID: 668818712}
  m_Layer: 0
  m_Name: animator
  m_TagString: Untagged
  m_Icon: {fileID: 0}
  m_NavMeshLayer: 0
  m_StaticEditorFlags: 0
  m_IsActive: 1
--- !u!4 &668818711
Transform:
  m_ObjectHideFlags: 0
  m_PrefabParentObject: {fileID: 0}
  m_PrefabInternal: {fileID: 0}
  m_GameObject: {fileID: 668818710}
  m_LocalRotation: {x: 0, y: 0, z: 0, w: 1}
  m_LocalPosition: {x: -1.5000001, y: 0, z: -5}
  m_LocalScale: {x: 1, y: 1, z: 1}
  m_Children:
  - {fileID: 1222134385}
  m_Father: {fileID: 876695078}
  m_RootOrder: 0
  m_LocalEulerAnglesHint: {x: 0, y: 0, z: 0}
--- !u!95 &668818712
Animator:
  serializedVersion: 3
  m_ObjectHideFlags: 0
  m_PrefabParentObject: {fileID: 0}
  m_PrefabInternal: {fileID: 0}
  m_GameObject: {fileID: 668818710}
  m_Enabled: 1
  m_Avatar: {fileID: 0}
  m_Controller: {fileID: 9100000, guid: 1b761c4dc08c4b74bb43784535f86bdc, type: 2}
  m_CullingMode: 0
  m_UpdateMode: 0
  m_ApplyRootMotion: 0
  m_LinearVelocityBlending: 0
  m_WarningMessage: 
  m_HasTransformHierarchy: 1
  m_AllowConstantClipSamplingOptimization: 1
--- !u!1 &777166153
GameObject:
  m_ObjectHideFlags: 0
  m_PrefabParentObject: {fileID: 0}
  m_PrefabInternal: {fileID: 0}
  serializedVersion: 5
  m_Component:
  - component: {fileID: 777166155}
  - component: {fileID: 777166154}
  - component: {fileID: 777166156}
  m_Layer: 0
  m_Name: StabilizationPlane
  m_TagString: Untagged
  m_Icon: {fileID: 0}
  m_NavMeshLayer: 0
  m_StaticEditorFlags: 0
  m_IsActive: 1
--- !u!114 &777166154
MonoBehaviour:
  m_ObjectHideFlags: 0
  m_PrefabParentObject: {fileID: 0}
  m_PrefabInternal: {fileID: 0}
  m_GameObject: {fileID: 777166153}
  m_Enabled: 1
  m_EditorHideFlags: 0
  m_Script: {fileID: 11500000, guid: 37870ab7a81bfb74b9fa277cf45b06d2, type: 3}
  m_Name: 
  m_EditorClassIdentifier: 
  SetStabilizationPlane: 1
  UseUnscaledTime: 1
  LerpStabilizationPlanePowerCloser: 4
  LerpStabilizationPlanePowerFarther: 7
  targetOverride: {fileID: 0}
  trackVelocity: 0
  UseGazeManager: 1
  DefaultPlaneDistance: 2
  DrawGizmos: 0
--- !u!4 &777166155
Transform:
  m_ObjectHideFlags: 0
  m_PrefabParentObject: {fileID: 0}
  m_PrefabInternal: {fileID: 0}
  m_GameObject: {fileID: 777166153}
  m_LocalRotation: {x: 0, y: 0, z: 0, w: 1}
  m_LocalPosition: {x: 0, y: 0, z: 0}
  m_LocalScale: {x: 1, y: 1, z: 1}
  m_Children: []
  m_Father: {fileID: 0}
<<<<<<< HEAD
  m_RootOrder: 4
=======
  m_RootOrder: 6
>>>>>>> ac6b63cd
  m_LocalEulerAnglesHint: {x: 0, y: 0, z: 0}
--- !u!114 &777166156
MonoBehaviour:
  m_ObjectHideFlags: 0
  m_PrefabParentObject: {fileID: 0}
  m_PrefabInternal: {fileID: 0}
  m_GameObject: {fileID: 777166153}
  m_Enabled: 1
  m_EditorHideFlags: 0
  m_Script: {fileID: 11500000, guid: d89839b9fa37c274e99957503e570b49, type: 3}
  m_Name: 
  m_EditorClassIdentifier: 
  AngleOfAcceptance: 45
  Groups:
  - {fileID: 2120476174}
  - {fileID: 200756999}
  - {fileID: 928429292}
  DisplayText: {fileID: 0}
  TextDisplayTime: 5
--- !u!1 &876695077
GameObject:
  m_ObjectHideFlags: 0
  m_PrefabParentObject: {fileID: 0}
  m_PrefabInternal: {fileID: 0}
  serializedVersion: 5
  m_Component:
  - component: {fileID: 876695078}
  - component: {fileID: 876695079}
  m_Layer: 0
  m_Name: spiral
  m_TagString: Untagged
  m_Icon: {fileID: 0}
  m_NavMeshLayer: 0
  m_StaticEditorFlags: 0
  m_IsActive: 1
--- !u!4 &876695078
Transform:
  m_ObjectHideFlags: 0
  m_PrefabParentObject: {fileID: 0}
  m_PrefabInternal: {fileID: 0}
  m_GameObject: {fileID: 876695077}
  m_LocalRotation: {x: 0, y: 0, z: 0, w: 1}
  m_LocalPosition: {x: 0, y: 0, z: 0}
  m_LocalScale: {x: 1, y: 1, z: 1}
  m_Children:
  - {fileID: 668818711}
  m_Father: {fileID: 928429291}
  m_RootOrder: 1
  m_LocalEulerAnglesHint: {x: 0, y: 0, z: 0}
--- !u!362 &876695079
WorldAnchor:
  m_ObjectHideFlags: 0
  m_PrefabParentObject: {fileID: 0}
  m_PrefabInternal: {fileID: 0}
  m_GameObject: {fileID: 876695077}
  serializedVersion: 2
--- !u!1 &928429290
GameObject:
  m_ObjectHideFlags: 0
  m_PrefabParentObject: {fileID: 0}
  m_PrefabInternal: {fileID: 0}
  serializedVersion: 5
  m_Component:
  - component: {fileID: 928429291}
  - component: {fileID: 928429292}
  m_Layer: 0
  m_Name: Offset
  m_TagString: Untagged
  m_Icon: {fileID: 0}
  m_NavMeshLayer: 0
  m_StaticEditorFlags: 0
  m_IsActive: 1
--- !u!4 &928429291
Transform:
  m_ObjectHideFlags: 0
  m_PrefabParentObject: {fileID: 0}
  m_PrefabInternal: {fileID: 0}
  m_GameObject: {fileID: 928429290}
  m_LocalRotation: {x: 0, y: 0, z: 0, w: 1}
  m_LocalPosition: {x: 0, y: 0, z: 10}
  m_LocalScale: {x: 1, y: 1, z: 1}
  m_Children:
  - {fileID: 1312442805}
  - {fileID: 876695078}
  m_Father: {fileID: 2027341088}
  m_RootOrder: 0
  m_LocalEulerAnglesHint: {x: 0, y: 0, z: 0}
--- !u!114 &928429292
MonoBehaviour:
  m_ObjectHideFlags: 0
  m_PrefabParentObject: {fileID: 0}
  m_PrefabInternal: {fileID: 0}
  m_GameObject: {fileID: 928429290}
  m_Enabled: 1
  m_EditorHideFlags: 0
  m_Script: {fileID: 11500000, guid: a1fe10a45321ce740a65b2fafb0e280c, type: 3}
  m_Name: 
  m_EditorClassIdentifier: 
  Targets:
  - {fileID: 2054934638}
  - {fileID: 1222134385}
  - {fileID: 1222134385}
  CurrentTarget: {fileID: 0}
--- !u!1001 &1086652610
Prefab:
  m_ObjectHideFlags: 0
  serializedVersion: 2
  m_Modification:
    m_TransformParent: {fileID: 0}
    m_Modifications:
    - target: {fileID: 4000011656901714, guid: 3eddd1c29199313478dd3f912bfab2ab, type: 2}
      propertyPath: m_LocalPosition.x
      value: 0
      objectReference: {fileID: 0}
    - target: {fileID: 4000011656901714, guid: 3eddd1c29199313478dd3f912bfab2ab, type: 2}
      propertyPath: m_LocalPosition.y
      value: 0
      objectReference: {fileID: 0}
    - target: {fileID: 4000011656901714, guid: 3eddd1c29199313478dd3f912bfab2ab, type: 2}
      propertyPath: m_LocalPosition.z
      value: 0
      objectReference: {fileID: 0}
    - target: {fileID: 4000011656901714, guid: 3eddd1c29199313478dd3f912bfab2ab, type: 2}
      propertyPath: m_LocalRotation.x
      value: 0
      objectReference: {fileID: 0}
    - target: {fileID: 4000011656901714, guid: 3eddd1c29199313478dd3f912bfab2ab, type: 2}
      propertyPath: m_LocalRotation.y
      value: 0
      objectReference: {fileID: 0}
    - target: {fileID: 4000011656901714, guid: 3eddd1c29199313478dd3f912bfab2ab, type: 2}
      propertyPath: m_LocalRotation.z
      value: 0
      objectReference: {fileID: 0}
    - target: {fileID: 4000011656901714, guid: 3eddd1c29199313478dd3f912bfab2ab, type: 2}
      propertyPath: m_LocalRotation.w
      value: 1
      objectReference: {fileID: 0}
    - target: {fileID: 4000011656901714, guid: 3eddd1c29199313478dd3f912bfab2ab, type: 2}
      propertyPath: m_RootOrder
      value: 2
      objectReference: {fileID: 0}
    - target: {fileID: 114742747811649402, guid: 3eddd1c29199313478dd3f912bfab2ab,
        type: 2}
      propertyPath: Cursor
      value: 
      objectReference: {fileID: 279358357}
    m_RemovedComponents: []
  m_ParentPrefab: {fileID: 100100000, guid: 3eddd1c29199313478dd3f912bfab2ab, type: 2}
  m_IsPrefabParent: 0
--- !u!1001 &1222134384
Prefab:
  m_ObjectHideFlags: 0
  serializedVersion: 2
  m_Modification:
    m_TransformParent: {fileID: 668818711}
    m_Modifications:
    - target: {fileID: 423548, guid: 3b349cf83f94544499d9da4e2f9ce5a5, type: 2}
      propertyPath: m_LocalPosition.x
      value: -0
      objectReference: {fileID: 0}
    - target: {fileID: 423548, guid: 3b349cf83f94544499d9da4e2f9ce5a5, type: 2}
      propertyPath: m_LocalPosition.y
      value: 1
      objectReference: {fileID: 0}
    - target: {fileID: 423548, guid: 3b349cf83f94544499d9da4e2f9ce5a5, type: 2}
      propertyPath: m_LocalPosition.z
      value: 0
      objectReference: {fileID: 0}
    - target: {fileID: 423548, guid: 3b349cf83f94544499d9da4e2f9ce5a5, type: 2}
      propertyPath: m_LocalRotation.x
      value: 0
      objectReference: {fileID: 0}
    - target: {fileID: 423548, guid: 3b349cf83f94544499d9da4e2f9ce5a5, type: 2}
      propertyPath: m_LocalRotation.y
      value: 0
      objectReference: {fileID: 0}
    - target: {fileID: 423548, guid: 3b349cf83f94544499d9da4e2f9ce5a5, type: 2}
      propertyPath: m_LocalRotation.z
      value: 0
      objectReference: {fileID: 0}
    - target: {fileID: 423548, guid: 3b349cf83f94544499d9da4e2f9ce5a5, type: 2}
      propertyPath: m_LocalRotation.w
      value: 1
      objectReference: {fileID: 0}
    - target: {fileID: 423548, guid: 3b349cf83f94544499d9da4e2f9ce5a5, type: 2}
      propertyPath: m_RootOrder
      value: 0
      objectReference: {fileID: 0}
    - target: {fileID: 148770, guid: 3b349cf83f94544499d9da4e2f9ce5a5, type: 2}
      propertyPath: m_Name
      value: spiral
      objectReference: {fileID: 0}
    - target: {fileID: 423548, guid: 3b349cf83f94544499d9da4e2f9ce5a5, type: 2}
      propertyPath: m_LocalScale.x
      value: 0.3
      objectReference: {fileID: 0}
    - target: {fileID: 423548, guid: 3b349cf83f94544499d9da4e2f9ce5a5, type: 2}
      propertyPath: m_LocalScale.z
      value: 0.3
      objectReference: {fileID: 0}
    - target: {fileID: 423548, guid: 3b349cf83f94544499d9da4e2f9ce5a5, type: 2}
      propertyPath: m_LocalScale.y
      value: 0.3
      objectReference: {fileID: 0}
    - target: {fileID: 2393278, guid: 3b349cf83f94544499d9da4e2f9ce5a5, type: 2}
      propertyPath: m_Materials.Array.data[0]
      value: 
      objectReference: {fileID: 2100000, guid: 474f0e0481d4aa14e92a5ada98042f3a, type: 2}
    m_RemovedComponents: []
  m_ParentPrefab: {fileID: 100100000, guid: 3b349cf83f94544499d9da4e2f9ce5a5, type: 2}
  m_IsPrefabParent: 0
--- !u!4 &1222134385 stripped
Transform:
  m_PrefabParentObject: {fileID: 423548, guid: 3b349cf83f94544499d9da4e2f9ce5a5, type: 2}
  m_PrefabInternal: {fileID: 1222134384}
--- !u!1001 &1253850866
Prefab:
  m_ObjectHideFlags: 0
  serializedVersion: 2
  m_Modification:
    m_TransformParent: {fileID: 1312442805}
    m_Modifications:
    - target: {fileID: 423548, guid: 3b349cf83f94544499d9da4e2f9ce5a5, type: 2}
      propertyPath: m_LocalPosition.x
      value: -0.8660252
      objectReference: {fileID: 0}
    - target: {fileID: 423548, guid: 3b349cf83f94544499d9da4e2f9ce5a5, type: 2}
      propertyPath: m_LocalPosition.y
      value: -0.5
      objectReference: {fileID: 0}
    - target: {fileID: 423548, guid: 3b349cf83f94544499d9da4e2f9ce5a5, type: 2}
      propertyPath: m_LocalPosition.z
      value: 0
      objectReference: {fileID: 0}
    - target: {fileID: 423548, guid: 3b349cf83f94544499d9da4e2f9ce5a5, type: 2}
      propertyPath: m_LocalRotation.x
      value: 0
      objectReference: {fileID: 0}
    - target: {fileID: 423548, guid: 3b349cf83f94544499d9da4e2f9ce5a5, type: 2}
      propertyPath: m_LocalRotation.y
      value: 0
      objectReference: {fileID: 0}
    - target: {fileID: 423548, guid: 3b349cf83f94544499d9da4e2f9ce5a5, type: 2}
      propertyPath: m_LocalRotation.z
      value: 0
      objectReference: {fileID: 0}
    - target: {fileID: 423548, guid: 3b349cf83f94544499d9da4e2f9ce5a5, type: 2}
      propertyPath: m_LocalRotation.w
      value: 1
      objectReference: {fileID: 0}
    - target: {fileID: 423548, guid: 3b349cf83f94544499d9da4e2f9ce5a5, type: 2}
      propertyPath: m_RootOrder
      value: 1
      objectReference: {fileID: 0}
    - target: {fileID: 148770, guid: 3b349cf83f94544499d9da4e2f9ce5a5, type: 2}
      propertyPath: m_Name
      value: bottom_right
      objectReference: {fileID: 0}
    - target: {fileID: 423548, guid: 3b349cf83f94544499d9da4e2f9ce5a5, type: 2}
      propertyPath: m_LocalScale.x
      value: 0.50000006
      objectReference: {fileID: 0}
    - target: {fileID: 423548, guid: 3b349cf83f94544499d9da4e2f9ce5a5, type: 2}
      propertyPath: m_LocalScale.z
      value: 0.50000006
      objectReference: {fileID: 0}
    - target: {fileID: 2393278, guid: 3b349cf83f94544499d9da4e2f9ce5a5, type: 2}
      propertyPath: m_Materials.Array.data[0]
      value: 
      objectReference: {fileID: 2100000, guid: 474f0e0481d4aa14e92a5ada98042f3a, type: 2}
    m_RemovedComponents: []
  m_ParentPrefab: {fileID: 100100000, guid: 3b349cf83f94544499d9da4e2f9ce5a5, type: 2}
  m_IsPrefabParent: 0
--- !u!4 &1253850867 stripped
Transform:
  m_PrefabParentObject: {fileID: 423548, guid: 3b349cf83f94544499d9da4e2f9ce5a5, type: 2}
  m_PrefabInternal: {fileID: 1253850866}
--- !u!1 &1312442804
GameObject:
  m_ObjectHideFlags: 0
  m_PrefabParentObject: {fileID: 0}
  m_PrefabInternal: {fileID: 0}
  serializedVersion: 5
  m_Component:
  - component: {fileID: 1312442805}
  - component: {fileID: 1312442806}
  m_Layer: 0
  m_Name: tridot
  m_TagString: Untagged
  m_Icon: {fileID: 0}
  m_NavMeshLayer: 0
  m_StaticEditorFlags: 0
  m_IsActive: 1
--- !u!4 &1312442805
Transform:
  m_ObjectHideFlags: 0
  m_PrefabParentObject: {fileID: 0}
  m_PrefabInternal: {fileID: 0}
  m_GameObject: {fileID: 1312442804}
  m_LocalRotation: {x: 0, y: 0, z: 0, w: 1}
  m_LocalPosition: {x: 0, y: 0, z: 0}
  m_LocalScale: {x: 1, y: 1, z: 1}
  m_Children:
  - {fileID: 2054934638}
  - {fileID: 1253850867}
  - {fileID: 440751585}
  m_Father: {fileID: 928429291}
  m_RootOrder: 0
  m_LocalEulerAnglesHint: {x: 0, y: 0, z: 0}
--- !u!362 &1312442806
WorldAnchor:
  m_ObjectHideFlags: 0
  m_PrefabParentObject: {fileID: 0}
  m_PrefabInternal: {fileID: 0}
  m_GameObject: {fileID: 1312442804}
  serializedVersion: 2
<<<<<<< HEAD
--- !u!1001 &1515166678
Prefab:
  m_ObjectHideFlags: 0
  serializedVersion: 2
  m_Modification:
    m_TransformParent: {fileID: 0}
    m_Modifications:
    - target: {fileID: 4000011656901714, guid: 3eddd1c29199313478dd3f912bfab2ab, type: 2}
      propertyPath: m_LocalPosition.x
      value: 0
      objectReference: {fileID: 0}
    - target: {fileID: 4000011656901714, guid: 3eddd1c29199313478dd3f912bfab2ab, type: 2}
      propertyPath: m_LocalPosition.y
      value: 0
      objectReference: {fileID: 0}
    - target: {fileID: 4000011656901714, guid: 3eddd1c29199313478dd3f912bfab2ab, type: 2}
      propertyPath: m_LocalPosition.z
      value: 0
      objectReference: {fileID: 0}
    - target: {fileID: 4000011656901714, guid: 3eddd1c29199313478dd3f912bfab2ab, type: 2}
      propertyPath: m_LocalRotation.x
      value: 0
      objectReference: {fileID: 0}
    - target: {fileID: 4000011656901714, guid: 3eddd1c29199313478dd3f912bfab2ab, type: 2}
      propertyPath: m_LocalRotation.y
      value: 0
      objectReference: {fileID: 0}
    - target: {fileID: 4000011656901714, guid: 3eddd1c29199313478dd3f912bfab2ab, type: 2}
      propertyPath: m_LocalRotation.z
      value: 0
      objectReference: {fileID: 0}
    - target: {fileID: 4000011656901714, guid: 3eddd1c29199313478dd3f912bfab2ab, type: 2}
      propertyPath: m_LocalRotation.w
      value: 1
      objectReference: {fileID: 0}
    - target: {fileID: 4000011656901714, guid: 3eddd1c29199313478dd3f912bfab2ab, type: 2}
      propertyPath: m_RootOrder
      value: 5
      objectReference: {fileID: 0}
    - target: {fileID: 114054885240156452, guid: 3eddd1c29199313478dd3f912bfab2ab,
        type: 2}
      propertyPath: SearchForCursorIfUnset
      value: 0
      objectReference: {fileID: 0}
    - target: {fileID: 114548528022162238, guid: 3eddd1c29199313478dd3f912bfab2ab,
        type: 2}
      propertyPath: SearchForCursorIfUnset
      value: 0
      objectReference: {fileID: 0}
    - target: {fileID: 114742747811649402, guid: 3eddd1c29199313478dd3f912bfab2ab,
        type: 2}
      propertyPath: SearchForCursorIfUnset
      value: 0
      objectReference: {fileID: 0}
    m_RemovedComponents:
    - {fileID: 114000013868099214, guid: 3eddd1c29199313478dd3f912bfab2ab, type: 2}
  m_ParentPrefab: {fileID: 100100000, guid: 3eddd1c29199313478dd3f912bfab2ab, type: 2}
  m_IsPrefabParent: 0
=======
>>>>>>> ac6b63cd
--- !u!1001 &1631933514
Prefab:
  m_ObjectHideFlags: 0
  serializedVersion: 2
  m_Modification:
    m_TransformParent: {fileID: 2120476173}
    m_Modifications:
    - target: {fileID: 423548, guid: 3b349cf83f94544499d9da4e2f9ce5a5, type: 2}
      propertyPath: m_LocalPosition.x
      value: -1
      objectReference: {fileID: 0}
    - target: {fileID: 423548, guid: 3b349cf83f94544499d9da4e2f9ce5a5, type: 2}
      propertyPath: m_LocalPosition.y
      value: 0
      objectReference: {fileID: 0}
    - target: {fileID: 423548, guid: 3b349cf83f94544499d9da4e2f9ce5a5, type: 2}
      propertyPath: m_LocalPosition.z
      value: -6
      objectReference: {fileID: 0}
    - target: {fileID: 423548, guid: 3b349cf83f94544499d9da4e2f9ce5a5, type: 2}
      propertyPath: m_LocalRotation.x
      value: 0
      objectReference: {fileID: 0}
    - target: {fileID: 423548, guid: 3b349cf83f94544499d9da4e2f9ce5a5, type: 2}
      propertyPath: m_LocalRotation.y
      value: 0
      objectReference: {fileID: 0}
    - target: {fileID: 423548, guid: 3b349cf83f94544499d9da4e2f9ce5a5, type: 2}
      propertyPath: m_LocalRotation.z
      value: 0
      objectReference: {fileID: 0}
    - target: {fileID: 423548, guid: 3b349cf83f94544499d9da4e2f9ce5a5, type: 2}
      propertyPath: m_LocalRotation.w
      value: 1
      objectReference: {fileID: 0}
    - target: {fileID: 423548, guid: 3b349cf83f94544499d9da4e2f9ce5a5, type: 2}
      propertyPath: m_RootOrder
      value: 2
      objectReference: {fileID: 0}
    - target: {fileID: 423548, guid: 3b349cf83f94544499d9da4e2f9ce5a5, type: 2}
      propertyPath: m_LocalScale.y
      value: 0.5
      objectReference: {fileID: 0}
    - target: {fileID: 423548, guid: 3b349cf83f94544499d9da4e2f9ce5a5, type: 2}
      propertyPath: m_LocalScale.z
      value: 0.5
      objectReference: {fileID: 0}
    - target: {fileID: 148770, guid: 3b349cf83f94544499d9da4e2f9ce5a5, type: 2}
      propertyPath: m_Name
      value: front_dot
      objectReference: {fileID: 0}
    - target: {fileID: 423548, guid: 3b349cf83f94544499d9da4e2f9ce5a5, type: 2}
      propertyPath: m_LocalScale.x
      value: 0.5
      objectReference: {fileID: 0}
    - target: {fileID: 2393278, guid: 3b349cf83f94544499d9da4e2f9ce5a5, type: 2}
      propertyPath: m_Materials.Array.data[0]
      value: 
      objectReference: {fileID: 2100000, guid: 474f0e0481d4aa14e92a5ada98042f3a, type: 2}
    m_RemovedComponents: []
  m_ParentPrefab: {fileID: 100100000, guid: 3b349cf83f94544499d9da4e2f9ce5a5, type: 2}
  m_IsPrefabParent: 0
--- !u!4 &1631933515 stripped
Transform:
  m_PrefabParentObject: {fileID: 423548, guid: 3b349cf83f94544499d9da4e2f9ce5a5, type: 2}
  m_PrefabInternal: {fileID: 1631933514}
--- !u!1001 &1774279190
Prefab:
  m_ObjectHideFlags: 0
  serializedVersion: 2
  m_Modification:
    m_TransformParent: {fileID: 200756997}
    m_Modifications:
    - target: {fileID: 423548, guid: 3b349cf83f94544499d9da4e2f9ce5a5, type: 2}
      propertyPath: m_LocalPosition.x
      value: 0
      objectReference: {fileID: 0}
    - target: {fileID: 423548, guid: 3b349cf83f94544499d9da4e2f9ce5a5, type: 2}
      propertyPath: m_LocalPosition.y
      value: 1
      objectReference: {fileID: 0}
    - target: {fileID: 423548, guid: 3b349cf83f94544499d9da4e2f9ce5a5, type: 2}
      propertyPath: m_LocalPosition.z
      value: 0
      objectReference: {fileID: 0}
    - target: {fileID: 423548, guid: 3b349cf83f94544499d9da4e2f9ce5a5, type: 2}
      propertyPath: m_LocalRotation.x
      value: 0
      objectReference: {fileID: 0}
    - target: {fileID: 423548, guid: 3b349cf83f94544499d9da4e2f9ce5a5, type: 2}
      propertyPath: m_LocalRotation.y
      value: 0
      objectReference: {fileID: 0}
    - target: {fileID: 423548, guid: 3b349cf83f94544499d9da4e2f9ce5a5, type: 2}
      propertyPath: m_LocalRotation.z
      value: 0
      objectReference: {fileID: 0}
    - target: {fileID: 423548, guid: 3b349cf83f94544499d9da4e2f9ce5a5, type: 2}
      propertyPath: m_LocalRotation.w
      value: 1
      objectReference: {fileID: 0}
    - target: {fileID: 423548, guid: 3b349cf83f94544499d9da4e2f9ce5a5, type: 2}
      propertyPath: m_RootOrder
      value: 1
      objectReference: {fileID: 0}
    - target: {fileID: 148770, guid: 3b349cf83f94544499d9da4e2f9ce5a5, type: 2}
      propertyPath: m_Name
      value: vertical
      objectReference: {fileID: 0}
    - target: {fileID: 423548, guid: 3b349cf83f94544499d9da4e2f9ce5a5, type: 2}
      propertyPath: m_LocalScale.x
      value: 0.3
      objectReference: {fileID: 0}
    - target: {fileID: 423548, guid: 3b349cf83f94544499d9da4e2f9ce5a5, type: 2}
      propertyPath: m_LocalScale.z
      value: 0.3
      objectReference: {fileID: 0}
    - target: {fileID: 423548, guid: 3b349cf83f94544499d9da4e2f9ce5a5, type: 2}
      propertyPath: m_LocalScale.y
      value: 0.3
      objectReference: {fileID: 0}
    - target: {fileID: 2393278, guid: 3b349cf83f94544499d9da4e2f9ce5a5, type: 2}
      propertyPath: m_Materials.Array.data[0]
      value: 
      objectReference: {fileID: 2100000, guid: 474f0e0481d4aa14e92a5ada98042f3a, type: 2}
    m_RemovedComponents: []
  m_ParentPrefab: {fileID: 100100000, guid: 3b349cf83f94544499d9da4e2f9ce5a5, type: 2}
  m_IsPrefabParent: 0
--- !u!4 &1774279191 stripped
Transform:
  m_PrefabParentObject: {fileID: 423548, guid: 3b349cf83f94544499d9da4e2f9ce5a5, type: 2}
  m_PrefabInternal: {fileID: 1774279190}
--- !u!1 &1774279192 stripped
GameObject:
  m_PrefabParentObject: {fileID: 148770, guid: 3b349cf83f94544499d9da4e2f9ce5a5, type: 2}
  m_PrefabInternal: {fileID: 1774279190}
--- !u!111 &1774279193
Animation:
  m_ObjectHideFlags: 0
  m_PrefabParentObject: {fileID: 0}
  m_PrefabInternal: {fileID: 0}
  m_GameObject: {fileID: 1774279192}
  m_Enabled: 1
  serializedVersion: 3
  m_Animation: {fileID: 7400000, guid: 8910dd614b9762b4b8ef61e24aeabf34, type: 2}
  m_Animations:
  - {fileID: 7400000, guid: 8910dd614b9762b4b8ef61e24aeabf34, type: 2}
  m_WrapMode: 0
  m_PlayAutomatically: 1
  m_AnimatePhysics: 0
  m_CullingType: 0
--- !u!1001 &1780593450
Prefab:
  m_ObjectHideFlags: 0
  serializedVersion: 2
  m_Modification:
    m_TransformParent: {fileID: 200756997}
    m_Modifications:
    - target: {fileID: 423548, guid: 3b349cf83f94544499d9da4e2f9ce5a5, type: 2}
      propertyPath: m_LocalPosition.x
      value: -1.5
      objectReference: {fileID: 0}
    - target: {fileID: 423548, guid: 3b349cf83f94544499d9da4e2f9ce5a5, type: 2}
      propertyPath: m_LocalPosition.y
      value: 0
      objectReference: {fileID: 0}
    - target: {fileID: 423548, guid: 3b349cf83f94544499d9da4e2f9ce5a5, type: 2}
      propertyPath: m_LocalPosition.z
      value: 0
      objectReference: {fileID: 0}
    - target: {fileID: 423548, guid: 3b349cf83f94544499d9da4e2f9ce5a5, type: 2}
      propertyPath: m_LocalRotation.x
      value: 0
      objectReference: {fileID: 0}
    - target: {fileID: 423548, guid: 3b349cf83f94544499d9da4e2f9ce5a5, type: 2}
      propertyPath: m_LocalRotation.y
      value: 0
      objectReference: {fileID: 0}
    - target: {fileID: 423548, guid: 3b349cf83f94544499d9da4e2f9ce5a5, type: 2}
      propertyPath: m_LocalRotation.z
      value: 0
      objectReference: {fileID: 0}
    - target: {fileID: 423548, guid: 3b349cf83f94544499d9da4e2f9ce5a5, type: 2}
      propertyPath: m_LocalRotation.w
      value: 1
      objectReference: {fileID: 0}
    - target: {fileID: 423548, guid: 3b349cf83f94544499d9da4e2f9ce5a5, type: 2}
      propertyPath: m_RootOrder
      value: 0
      objectReference: {fileID: 0}
    - target: {fileID: 148770, guid: 3b349cf83f94544499d9da4e2f9ce5a5, type: 2}
      propertyPath: m_Name
      value: horizontal
      objectReference: {fileID: 0}
    - target: {fileID: 423548, guid: 3b349cf83f94544499d9da4e2f9ce5a5, type: 2}
      propertyPath: m_LocalScale.x
      value: 0.3
      objectReference: {fileID: 0}
    - target: {fileID: 423548, guid: 3b349cf83f94544499d9da4e2f9ce5a5, type: 2}
      propertyPath: m_LocalScale.y
      value: 0.3
      objectReference: {fileID: 0}
    - target: {fileID: 423548, guid: 3b349cf83f94544499d9da4e2f9ce5a5, type: 2}
      propertyPath: m_LocalScale.z
      value: 0.3
      objectReference: {fileID: 0}
    - target: {fileID: 2393278, guid: 3b349cf83f94544499d9da4e2f9ce5a5, type: 2}
      propertyPath: m_Materials.Array.data[0]
      value: 
      objectReference: {fileID: 2100000, guid: 474f0e0481d4aa14e92a5ada98042f3a, type: 2}
    m_RemovedComponents: []
  m_ParentPrefab: {fileID: 100100000, guid: 3b349cf83f94544499d9da4e2f9ce5a5, type: 2}
  m_IsPrefabParent: 0
--- !u!4 &1780593451 stripped
Transform:
  m_PrefabParentObject: {fileID: 423548, guid: 3b349cf83f94544499d9da4e2f9ce5a5, type: 2}
  m_PrefabInternal: {fileID: 1780593450}
--- !u!1 &1780593452 stripped
GameObject:
  m_PrefabParentObject: {fileID: 148770, guid: 3b349cf83f94544499d9da4e2f9ce5a5, type: 2}
  m_PrefabInternal: {fileID: 1780593450}
--- !u!111 &1780593453
Animation:
  m_ObjectHideFlags: 0
  m_PrefabParentObject: {fileID: 0}
  m_PrefabInternal: {fileID: 0}
  m_GameObject: {fileID: 1780593452}
  m_Enabled: 1
  serializedVersion: 3
  m_Animation: {fileID: 7400000, guid: d73561b1dcc419f43a8ae950accaf2bc, type: 2}
  m_Animations:
  - {fileID: 7400000, guid: d73561b1dcc419f43a8ae950accaf2bc, type: 2}
  m_WrapMode: 0
  m_PlayAutomatically: 1
  m_AnimatePhysics: 0
  m_CullingType: 0
--- !u!1 &2027341087
GameObject:
  m_ObjectHideFlags: 0
  m_PrefabParentObject: {fileID: 0}
  m_PrefabInternal: {fileID: 0}
  serializedVersion: 5
  m_Component:
  - component: {fileID: 2027341088}
  m_Layer: 0
  m_Name: Left
  m_TagString: Untagged
  m_Icon: {fileID: 0}
  m_NavMeshLayer: 0
  m_StaticEditorFlags: 0
  m_IsActive: 1
--- !u!4 &2027341088
Transform:
  m_ObjectHideFlags: 0
  m_PrefabParentObject: {fileID: 0}
  m_PrefabInternal: {fileID: 0}
  m_GameObject: {fileID: 2027341087}
  m_LocalRotation: {x: 0, y: 0.86602545, z: 0, w: 0.49999997}
  m_LocalPosition: {x: 0, y: 0, z: 0}
  m_LocalScale: {x: 1, y: 1, z: 1}
  m_Children:
  - {fileID: 928429291}
  m_Father: {fileID: 0}
<<<<<<< HEAD
  m_RootOrder: 3
=======
  m_RootOrder: 5
>>>>>>> ac6b63cd
  m_LocalEulerAnglesHint: {x: 0, y: 0, z: 0}
--- !u!1001 &2054934637
Prefab:
  m_ObjectHideFlags: 0
  serializedVersion: 2
  m_Modification:
    m_TransformParent: {fileID: 1312442805}
    m_Modifications:
    - target: {fileID: 423548, guid: 3b349cf83f94544499d9da4e2f9ce5a5, type: 2}
      propertyPath: m_LocalPosition.x
      value: -0
      objectReference: {fileID: 0}
    - target: {fileID: 423548, guid: 3b349cf83f94544499d9da4e2f9ce5a5, type: 2}
      propertyPath: m_LocalPosition.y
      value: 1
      objectReference: {fileID: 0}
    - target: {fileID: 423548, guid: 3b349cf83f94544499d9da4e2f9ce5a5, type: 2}
      propertyPath: m_LocalPosition.z
      value: 0
      objectReference: {fileID: 0}
    - target: {fileID: 423548, guid: 3b349cf83f94544499d9da4e2f9ce5a5, type: 2}
      propertyPath: m_LocalRotation.x
      value: 0
      objectReference: {fileID: 0}
    - target: {fileID: 423548, guid: 3b349cf83f94544499d9da4e2f9ce5a5, type: 2}
      propertyPath: m_LocalRotation.y
      value: 0
      objectReference: {fileID: 0}
    - target: {fileID: 423548, guid: 3b349cf83f94544499d9da4e2f9ce5a5, type: 2}
      propertyPath: m_LocalRotation.z
      value: 0
      objectReference: {fileID: 0}
    - target: {fileID: 423548, guid: 3b349cf83f94544499d9da4e2f9ce5a5, type: 2}
      propertyPath: m_LocalRotation.w
      value: 1
      objectReference: {fileID: 0}
    - target: {fileID: 423548, guid: 3b349cf83f94544499d9da4e2f9ce5a5, type: 2}
      propertyPath: m_RootOrder
      value: 0
      objectReference: {fileID: 0}
    - target: {fileID: 148770, guid: 3b349cf83f94544499d9da4e2f9ce5a5, type: 2}
      propertyPath: m_Name
      value: top_dot
      objectReference: {fileID: 0}
    - target: {fileID: 423548, guid: 3b349cf83f94544499d9da4e2f9ce5a5, type: 2}
      propertyPath: m_LocalScale.x
      value: 0.49999997
      objectReference: {fileID: 0}
    - target: {fileID: 2393278, guid: 3b349cf83f94544499d9da4e2f9ce5a5, type: 2}
      propertyPath: m_Materials.Array.data[0]
      value: 
      objectReference: {fileID: 2100000, guid: 474f0e0481d4aa14e92a5ada98042f3a, type: 2}
    m_RemovedComponents: []
  m_ParentPrefab: {fileID: 100100000, guid: 3b349cf83f94544499d9da4e2f9ce5a5, type: 2}
  m_IsPrefabParent: 0
--- !u!4 &2054934638 stripped
Transform:
  m_PrefabParentObject: {fileID: 423548, guid: 3b349cf83f94544499d9da4e2f9ce5a5, type: 2}
  m_PrefabInternal: {fileID: 2054934637}
--- !u!1 &2120476172
GameObject:
  m_ObjectHideFlags: 0
  m_PrefabParentObject: {fileID: 0}
  m_PrefabInternal: {fileID: 0}
  serializedVersion: 5
  m_Component:
  - component: {fileID: 2120476173}
  - component: {fileID: 2120476174}
  m_Layer: 0
  m_Name: Front
  m_TagString: Untagged
  m_Icon: {fileID: 0}
  m_NavMeshLayer: 0
  m_StaticEditorFlags: 0
  m_IsActive: 1
--- !u!4 &2120476173
Transform:
  m_ObjectHideFlags: 0
  m_PrefabParentObject: {fileID: 0}
  m_PrefabInternal: {fileID: 0}
  m_GameObject: {fileID: 2120476172}
  m_LocalRotation: {x: 0, y: 0, z: 0, w: 1}
  m_LocalPosition: {x: 0, y: 0, z: 10}
  m_LocalScale: {x: 1, y: 1, z: 1}
  m_Children:
  - {fileID: 68927648}
  - {fileID: 337567794}
  - {fileID: 1631933515}
  m_Father: {fileID: 0}
<<<<<<< HEAD
  m_RootOrder: 1
=======
  m_RootOrder: 3
>>>>>>> ac6b63cd
  m_LocalEulerAnglesHint: {x: 0, y: 0, z: 0}
--- !u!114 &2120476174
MonoBehaviour:
  m_ObjectHideFlags: 0
  m_PrefabParentObject: {fileID: 0}
  m_PrefabInternal: {fileID: 0}
  m_GameObject: {fileID: 2120476172}
  m_Enabled: 1
  m_EditorHideFlags: 0
  m_Script: {fileID: 11500000, guid: a1fe10a45321ce740a65b2fafb0e280c, type: 3}
  m_Name: 
  m_EditorClassIdentifier: 
  Targets:
  - {fileID: 68927648}
  - {fileID: 337567794}
  - {fileID: 1631933515}
  CurrentTarget: {fileID: 0}<|MERGE_RESOLUTION|>--- conflicted
+++ resolved
@@ -38,19 +38,11 @@
   m_ReflectionIntensity: 1
   m_CustomReflection: {fileID: 0}
   m_Sun: {fileID: 0}
-<<<<<<< HEAD
-  m_IndirectSpecularColor: {r: 0.3731199, g: 0.38074028, b: 0.35872713, a: 1}
---- !u!157 &3
-LightmapSettings:
-  m_ObjectHideFlags: 0
-  serializedVersion: 9
-=======
   m_IndirectSpecularColor: {r: 0.37311953, g: 0.38074014, b: 0.3587274, a: 1}
 --- !u!157 &3
 LightmapSettings:
   m_ObjectHideFlags: 0
   serializedVersion: 11
->>>>>>> ac6b63cd
   m_GIWorkflowMode: 0
   m_GISettings:
     serializedVersion: 2
@@ -62,11 +54,7 @@
     m_EnableBakedLightmaps: 1
     m_EnableRealtimeLightmaps: 1
   m_LightmapEditorSettings:
-<<<<<<< HEAD
-    serializedVersion: 8
-=======
     serializedVersion: 9
->>>>>>> ac6b63cd
     m_Resolution: 2
     m_BakeResolution: 40
     m_TextureWidth: 1024
@@ -89,32 +77,19 @@
     m_PVRDirectSampleCount: 32
     m_PVRSampleCount: 500
     m_PVRBounces: 2
-<<<<<<< HEAD
-    m_PVRFiltering: 0
-    m_PVRFilteringMode: 1
-=======
     m_PVRFilterTypeDirect: 0
     m_PVRFilterTypeIndirect: 0
     m_PVRFilterTypeAO: 0
     m_PVRFilteringMode: 0
->>>>>>> ac6b63cd
     m_PVRCulling: 1
     m_PVRFilteringGaussRadiusDirect: 1
     m_PVRFilteringGaussRadiusIndirect: 5
     m_PVRFilteringGaussRadiusAO: 2
-<<<<<<< HEAD
-    m_PVRFilteringAtrousColorSigma: 1
-    m_PVRFilteringAtrousNormalSigma: 1
-    m_PVRFilteringAtrousPositionSigma: 1
-  m_LightingDataAsset: {fileID: 0}
-  m_ShadowMaskMode: 2
-=======
     m_PVRFilteringAtrousPositionSigmaDirect: 0.5
     m_PVRFilteringAtrousPositionSigmaIndirect: 2
     m_PVRFilteringAtrousPositionSigmaAO: 1
   m_LightingDataAsset: {fileID: 0}
   m_UseShadowmask: 0
->>>>>>> ac6b63cd
 --- !u!196 &4
 NavMeshSettings:
   serializedVersion: 2
@@ -523,155 +498,8 @@
   m_Children:
   - {fileID: 200756997}
   m_Father: {fileID: 0}
-<<<<<<< HEAD
-  m_RootOrder: 2
-  m_LocalEulerAnglesHint: {x: 0, y: 0, z: 0}
---- !u!1 &599780981
-GameObject:
-  m_ObjectHideFlags: 0
-  m_PrefabParentObject: {fileID: 0}
-  m_PrefabInternal: {fileID: 0}
-  serializedVersion: 5
-  m_Component:
-  - component: {fileID: 599780982}
-  - component: {fileID: 599780985}
-  - component: {fileID: 599780984}
-  - component: {fileID: 599780983}
-  m_Layer: 0
-  m_Name: PopupText
-  m_TagString: Untagged
-  m_Icon: {fileID: 0}
-  m_NavMeshLayer: 0
-  m_StaticEditorFlags: 0
-  m_IsActive: 1
---- !u!4 &599780982
-Transform:
-  m_ObjectHideFlags: 0
-  m_PrefabParentObject: {fileID: 0}
-  m_PrefabInternal: {fileID: 0}
-  m_GameObject: {fileID: 599780981}
-  m_LocalRotation: {x: -0, y: -0, z: -0, w: 1}
-  m_LocalPosition: {x: 0, y: 0, z: 5}
-  m_LocalScale: {x: 0.05, y: 0.05, z: 0.05}
-  m_Children: []
-  m_Father: {fileID: 664937490}
-  m_RootOrder: 1
-  m_LocalEulerAnglesHint: {x: 0, y: 0, z: 0}
---- !u!114 &599780983
-MonoBehaviour:
-  m_ObjectHideFlags: 0
-  m_PrefabParentObject: {fileID: 0}
-  m_PrefabInternal: {fileID: 0}
-  m_GameObject: {fileID: 599780981}
-  m_Enabled: 1
-  m_EditorHideFlags: 0
-  m_Script: {fileID: 11500000, guid: 48e9da230acc9b04cb42d32c55fd309e, type: 3}
-  m_Name: 
-  m_EditorClassIdentifier: 
---- !u!102 &599780984
-TextMesh:
-  serializedVersion: 3
-  m_ObjectHideFlags: 0
-  m_PrefabParentObject: {fileID: 0}
-  m_PrefabInternal: {fileID: 0}
-  m_GameObject: {fileID: 599780981}
-  m_Text: 
-  m_OffsetZ: 0
-  m_CharacterSize: 1
-  m_LineSpacing: 1
-  m_Anchor: 4
-  m_Alignment: 1
-  m_TabSize: 4
-  m_FontSize: 0
-  m_FontStyle: 1
-  m_RichText: 1
-  m_Font: {fileID: 0}
-  m_Color:
-    serializedVersion: 2
-    rgba: 4278190335
---- !u!23 &599780985
-MeshRenderer:
-  m_ObjectHideFlags: 0
-  m_PrefabParentObject: {fileID: 0}
-  m_PrefabInternal: {fileID: 0}
-  m_GameObject: {fileID: 599780981}
-  m_Enabled: 1
-  m_CastShadows: 0
-  m_ReceiveShadows: 0
-  m_MotionVectors: 1
-  m_LightProbeUsage: 0
-  m_ReflectionProbeUsage: 0
-  m_Materials:
-  - {fileID: 10100, guid: 0000000000000000e000000000000000, type: 0}
-  m_StaticBatchInfo:
-    firstSubMesh: 0
-    subMeshCount: 0
-  m_StaticBatchRoot: {fileID: 0}
-  m_ProbeAnchor: {fileID: 0}
-  m_LightProbeVolumeOverride: {fileID: 0}
-  m_ScaleInLightmap: 1
-  m_PreserveUVs: 0
-  m_IgnoreNormalsForChartDetection: 0
-  m_ImportantGI: 0
-  m_SelectedEditorRenderState: 3
-  m_MinimumChartSize: 4
-  m_AutoUVMaxDistance: 0.5
-  m_AutoUVMaxAngle: 89
-  m_LightmapParameters: {fileID: 0}
-  m_SortingLayerID: 0
-  m_SortingLayer: 0
-  m_SortingOrder: 0
---- !u!1001 &664937489
-Prefab:
-  m_ObjectHideFlags: 0
-  serializedVersion: 2
-  m_Modification:
-    m_TransformParent: {fileID: 0}
-    m_Modifications:
-    - target: {fileID: 4000010560871102, guid: d379ed0a5618c9f479f58bd83a2d0ad3, type: 2}
-      propertyPath: m_LocalPosition.x
-      value: 0
-      objectReference: {fileID: 0}
-    - target: {fileID: 4000010560871102, guid: d379ed0a5618c9f479f58bd83a2d0ad3, type: 2}
-      propertyPath: m_LocalPosition.y
-      value: 0
-      objectReference: {fileID: 0}
-    - target: {fileID: 4000010560871102, guid: d379ed0a5618c9f479f58bd83a2d0ad3, type: 2}
-      propertyPath: m_LocalPosition.z
-      value: 0
-      objectReference: {fileID: 0}
-    - target: {fileID: 4000010560871102, guid: d379ed0a5618c9f479f58bd83a2d0ad3, type: 2}
-      propertyPath: m_LocalRotation.x
-      value: 0
-      objectReference: {fileID: 0}
-    - target: {fileID: 4000010560871102, guid: d379ed0a5618c9f479f58bd83a2d0ad3, type: 2}
-      propertyPath: m_LocalRotation.y
-      value: 0
-      objectReference: {fileID: 0}
-    - target: {fileID: 4000010560871102, guid: d379ed0a5618c9f479f58bd83a2d0ad3, type: 2}
-      propertyPath: m_LocalRotation.z
-      value: 0
-      objectReference: {fileID: 0}
-    - target: {fileID: 4000010560871102, guid: d379ed0a5618c9f479f58bd83a2d0ad3, type: 2}
-      propertyPath: m_LocalRotation.w
-      value: 1
-      objectReference: {fileID: 0}
-    - target: {fileID: 4000010560871102, guid: d379ed0a5618c9f479f58bd83a2d0ad3, type: 2}
-      propertyPath: m_RootOrder
-      value: 0
-      objectReference: {fileID: 0}
-    m_RemovedComponents: []
-  m_ParentPrefab: {fileID: 100100000, guid: d379ed0a5618c9f479f58bd83a2d0ad3, type: 2}
-  m_IsPrefabParent: 0
---- !u!4 &664937490 stripped
-Transform:
-  m_PrefabParentObject: {fileID: 4000010560871102, guid: d379ed0a5618c9f479f58bd83a2d0ad3,
-    type: 2}
-  m_PrefabInternal: {fileID: 664937489}
-=======
   m_RootOrder: 4
   m_LocalEulerAnglesHint: {x: 0, y: 0, z: 0}
->>>>>>> ac6b63cd
 --- !u!1 &668818710
 GameObject:
   m_ObjectHideFlags: 0
@@ -767,11 +595,7 @@
   m_LocalScale: {x: 1, y: 1, z: 1}
   m_Children: []
   m_Father: {fileID: 0}
-<<<<<<< HEAD
-  m_RootOrder: 4
-=======
   m_RootOrder: 6
->>>>>>> ac6b63cd
   m_LocalEulerAnglesHint: {x: 0, y: 0, z: 0}
 --- !u!114 &777166156
 MonoBehaviour:
@@ -1089,67 +913,6 @@
   m_PrefabInternal: {fileID: 0}
   m_GameObject: {fileID: 1312442804}
   serializedVersion: 2
-<<<<<<< HEAD
---- !u!1001 &1515166678
-Prefab:
-  m_ObjectHideFlags: 0
-  serializedVersion: 2
-  m_Modification:
-    m_TransformParent: {fileID: 0}
-    m_Modifications:
-    - target: {fileID: 4000011656901714, guid: 3eddd1c29199313478dd3f912bfab2ab, type: 2}
-      propertyPath: m_LocalPosition.x
-      value: 0
-      objectReference: {fileID: 0}
-    - target: {fileID: 4000011656901714, guid: 3eddd1c29199313478dd3f912bfab2ab, type: 2}
-      propertyPath: m_LocalPosition.y
-      value: 0
-      objectReference: {fileID: 0}
-    - target: {fileID: 4000011656901714, guid: 3eddd1c29199313478dd3f912bfab2ab, type: 2}
-      propertyPath: m_LocalPosition.z
-      value: 0
-      objectReference: {fileID: 0}
-    - target: {fileID: 4000011656901714, guid: 3eddd1c29199313478dd3f912bfab2ab, type: 2}
-      propertyPath: m_LocalRotation.x
-      value: 0
-      objectReference: {fileID: 0}
-    - target: {fileID: 4000011656901714, guid: 3eddd1c29199313478dd3f912bfab2ab, type: 2}
-      propertyPath: m_LocalRotation.y
-      value: 0
-      objectReference: {fileID: 0}
-    - target: {fileID: 4000011656901714, guid: 3eddd1c29199313478dd3f912bfab2ab, type: 2}
-      propertyPath: m_LocalRotation.z
-      value: 0
-      objectReference: {fileID: 0}
-    - target: {fileID: 4000011656901714, guid: 3eddd1c29199313478dd3f912bfab2ab, type: 2}
-      propertyPath: m_LocalRotation.w
-      value: 1
-      objectReference: {fileID: 0}
-    - target: {fileID: 4000011656901714, guid: 3eddd1c29199313478dd3f912bfab2ab, type: 2}
-      propertyPath: m_RootOrder
-      value: 5
-      objectReference: {fileID: 0}
-    - target: {fileID: 114054885240156452, guid: 3eddd1c29199313478dd3f912bfab2ab,
-        type: 2}
-      propertyPath: SearchForCursorIfUnset
-      value: 0
-      objectReference: {fileID: 0}
-    - target: {fileID: 114548528022162238, guid: 3eddd1c29199313478dd3f912bfab2ab,
-        type: 2}
-      propertyPath: SearchForCursorIfUnset
-      value: 0
-      objectReference: {fileID: 0}
-    - target: {fileID: 114742747811649402, guid: 3eddd1c29199313478dd3f912bfab2ab,
-        type: 2}
-      propertyPath: SearchForCursorIfUnset
-      value: 0
-      objectReference: {fileID: 0}
-    m_RemovedComponents:
-    - {fileID: 114000013868099214, guid: 3eddd1c29199313478dd3f912bfab2ab, type: 2}
-  m_ParentPrefab: {fileID: 100100000, guid: 3eddd1c29199313478dd3f912bfab2ab, type: 2}
-  m_IsPrefabParent: 0
-=======
->>>>>>> ac6b63cd
 --- !u!1001 &1631933514
 Prefab:
   m_ObjectHideFlags: 0
@@ -1413,11 +1176,7 @@
   m_Children:
   - {fileID: 928429291}
   m_Father: {fileID: 0}
-<<<<<<< HEAD
-  m_RootOrder: 3
-=======
   m_RootOrder: 5
->>>>>>> ac6b63cd
   m_LocalEulerAnglesHint: {x: 0, y: 0, z: 0}
 --- !u!1001 &2054934637
 Prefab:
@@ -1507,11 +1266,7 @@
   - {fileID: 337567794}
   - {fileID: 1631933515}
   m_Father: {fileID: 0}
-<<<<<<< HEAD
-  m_RootOrder: 1
-=======
   m_RootOrder: 3
->>>>>>> ac6b63cd
   m_LocalEulerAnglesHint: {x: 0, y: 0, z: 0}
 --- !u!114 &2120476174
 MonoBehaviour:
