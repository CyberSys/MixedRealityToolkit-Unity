﻿// Copyright (c) Microsoft Corporation. All rights reserved.
// Licensed under the MIT License. See LICENSE in the project root for license information.

<<<<<<< HEAD
=======
using Microsoft.MixedReality.Toolkit.Core.Interfaces;
using Microsoft.MixedReality.Toolkit.Core.Services;
>>>>>>> 24db6e34

namespace Microsoft.MixedReality.Toolkit.Tests.Services
{
    internal class TestDataProvider1 : BaseDataProvider, ITestDataProvider1
    {
        public TestDataProvider1(
            IMixedRealityServiceRegistrar registrar, 
            IMixedRealityService service, 
            string name, 
            uint priority) : base(registrar, service, name, priority) { }

        public bool IsEnabled { get; private set; }

        public override void Enable()
        {
            IsEnabled = true;
        }

        public override void Disable()
        {
            IsEnabled = false;
        }

        public override void Destroy()
        {
        }
    }
}<|MERGE_RESOLUTION|>--- conflicted
+++ resolved
@@ -1,11 +1,6 @@
 ﻿// Copyright (c) Microsoft Corporation. All rights reserved.
 // Licensed under the MIT License. See LICENSE in the project root for license information.
 
-<<<<<<< HEAD
-=======
-using Microsoft.MixedReality.Toolkit.Core.Interfaces;
-using Microsoft.MixedReality.Toolkit.Core.Services;
->>>>>>> 24db6e34
 
 namespace Microsoft.MixedReality.Toolkit.Tests.Services
 {
