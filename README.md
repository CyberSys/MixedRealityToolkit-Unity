--- conflicted
+++ resolved
@@ -2,54 +2,6 @@
 
 # What is the Mixed Reality Toolkit
 
-<<<<<<< HEAD
-MRTK is a Microsoft Driven open source project. MRTK-Unity...
-* Provides the **basic building blocks for unity development on HoloLens, Windows Mixed Reality, and OpenVR**.
-* Showcases UX best practices with **UI controls that match Windows Mixed Reality and HoloLens Shell**. 
-* **Enables rapid prototyping** via in-editor simulation that allows you to see changes immediately.
-* **Supports a wide range of platforms**, including
-  * Microsoft HoloLens
-  * Microsoft HoloLens 2
-  * Microsoft Immersive headsets (IHMD)
-  * Windows Mixed Reality headsets
-  * OpenVR headsets (HTC Vive / Oculus Rift)
-    
-* Is **extensible**. Provides devs ability to swap out core components and extend the framework.
-
-# Build Status
-
-| Branch | Status |
-|---|---|
-| `mrtk_development` |[![Build status](https://dev.azure.com/aipmr/MixedRealityToolkit-Unity-CI/_apis/build/status/public/mrtk_development-CI)](https://dev.azure.com/aipmr/MixedRealityToolkit-Unity-CI/_build/latest?definitionId=1)|
-
- # Required Software
-| [![Windows 10 Creators Update](External/ReadMeImages/MRTK170802_Short_17.png)](https://www.microsoft.com/software-download/windows10) [Windows 10 FCU](https://www.microsoft.com/software-download/windows10)| [![Unity](External/ReadMeImages/MRTK170802_Short_18.png)](https://unity3d.com/get-unity/download/archive) [Unity 3D](https://unity3d.com/get-unity/download/archive)| [![Visual Studio 2017](External/ReadMeImages/MRTK170802_Short_19.png)](http://dev.windows.com/downloads) [Visual Studio 2017](http://dev.windows.com/downloads)| [![Simulator (optional)](External/ReadMeImages/MRTK170802_Short_20.png)](https://go.microsoft.com/fwlink/?linkid=852626) [Simulator (optional)](https://go.microsoft.com/fwlink/?linkid=852626)|
-| :--- | :--- | :--- | :--- |
-| To develop apps for mixed reality headsets, you need the Windows 10 Fall Creators Update | The Unity 3D engine provides support for building mixed reality projects in Windows 10 | Visual Studio is used for code editing, deploying and building UWP app packages | The Emulators allow you test your app without the device in a simulated environment |
-
-# Feature areas
-
-- Input System
-- Articulated Hands + Gestures (HoloLens 2)
-- Eye Tracking (HoloLens 2)
-- Voice Commanding
-- Gaze + Select (HoloLens)
-- Controller Visualization
-- Teleportation
-- UI Controls
-- Solver and Interactions
-- Spatial Understanding
-- Diagnostic Tool
-
-# Getting Started with MRTK 
-1. [Download MRTK](Documentation/DownloadingTheMRTK.md)
-2. Follow this [Getting Started Guide](Documentation/GettingStartedWithTheMRTK.md)
-3. Check out [Mixed Reality Toolkit configuration guide](Documentation/MixedRealityConfigurationGuide.md)
-4. Check out building blocks and example scenes(see the table below)
-
-### More documentation
-Find this readme, other documentation articles and the MRTK api reference on our [MRTK Dev Portal on github.io](https://microsoft.github.io/MixedRealityToolkit-Unity/). 
-=======
 MRTK is a Microsoft driven open source project. 
 
 MRTK-Unity provides a set of foundational components and features to accelerate MR app development in Unity. The latest Release of MRTK (V2) supports HoloLens/HoloLens 2, Windows Mixed Reality, and OpenVR platforms.
@@ -101,9 +53,11 @@
 
 * Diagnostic Tool 
 
-
-# Getting started with MRTK 
->>>>>>> 114c4192
+# Getting Started with MRTK 
+1. [Download MRTK](Documentation/DownloadingTheMRTK.md)
+2. Follow this [Getting Started Guide](Documentation/GettingStartedWithTheMRTK.md)
+3. Check out [Mixed Reality Toolkit configuration guide](Documentation/MixedRealityConfigurationGuide.md)
+4. Check out building blocks and example scenes(see the table below)
 
 # Building blocks for UI and Interactions
 |  [![Button](External/ReadMeImages/Button/MRTK_Button_Main.png)](Documentation/README_Button.md) [Button](Documentation/README_Button.md) | [![Bounding Box](External/ReadMeImages/BoundingBox/MRTK_BoundingBox_Main.png)](Documentation/README_BoundingBox.md) [Bounding Box](Documentation/README_BoundingBox.md) | [![Manipulation Handler](External/ReadMeImages/ManipulationHandler/MRTK_Manipulation_Main.png)](Documentation/README_ManipulationHandler.md) [Manipulation Handler](Documentation/README_ManipulationHandler.md) |
@@ -119,21 +73,13 @@
 # Example Scene
 You can find various types of interactions and UI controls in [this example scene](Documentation/README_HandInteractionExamples.md).
 
-<<<<<<< HEAD
-[![Button](External/ReadMeImages/MRTK_Examples.png)](Documentation/README_HandInteractionExamples.md)
-=======
 Find this document, other documentation articles and the MRTK API reference on our [MRTK Dev Portal on github.io](https://microsoft.github.io/MixedRealityToolkit-Unity/). 
->>>>>>> 114c4192
 
 # Engage with the community
 
 Join the conversation around MRTK on [Slack](https://holodevelopers.slack.com/).
 
-<<<<<<< HEAD
 Ask questions about using MRTK on [Stack Overflow](https://stackoverflow.com/questions/tagged/mrtk) using the **MRTK** tag.
-=======
-Ask questions about using MRTK on [Stack Overflow](https://stackoverflow.com/questions/tagged/mrtk).
->>>>>>> 114c4192
 
 Search for solutions or file new issues in [GitHub](https://github.com/Microsoft/MixedRealityToolkit-Unity/issues).
 
@@ -142,9 +88,6 @@
 Join our weekly community shiproom to hear directly from the feature team. (link coming soon) 
 
 For issues related to Windows Mixed Reality that aren't directly related to the MRTK, check out the [Windows Mixed Reality Developer Forum](https://forums.hololens.com/).
-
-<<<<<<< HEAD
-=======
 
 # Examples and QuickStart scenes
 
@@ -162,7 +105,6 @@
 The **External\How To** docs folder contains guides on migrating between versions and process troubleshooting.
 Please feel free to grow all these sections. We can't wait to see your additions!
 
->>>>>>> 114c4192
 This project has adopted the [Microsoft Open Source Code of Conduct](https://opensource.microsoft.com/codeofconduct/). 
 For more information see the [Code of Conduct FAQ](https://opensource.microsoft.com/codeofconduct/faq/) or contact [opencode@microsoft.com](mailto:opencode@microsoft.com) with any additional questions or comments.
 
@@ -171,20 +113,10 @@
 | :--------------------- | :----------------- | :------------------ | :------------------------ |
 | See code examples. Do a coding tutorial. Watch guest lectures.          | Get design guides. Build user interface. Learn interactions and input.     | Get development guides. Learn the technology. Understand the science.       | Join open source projects. Ask questions on forums. Attend events and meetups. |
 
-<<<<<<< HEAD
-### Learn more about MRTK Project 
-You can find our planning material on [our wiki](https://github.com/Microsoft/MixedRealityToolkit-Unity/wiki) under Project Management Section. You can always see the items the team is actively working on in the Iteration Plan issue. 
-
-### How to Contribute
-View the [**How To Contribute**](https://github.com/Microsoft/MixedRealityToolkit-Unity/wiki/How-to-Contribute) wiki page for the most up to date instructions on contributing to the Mixed Reality Toolkit!
-
-### For details on the different branches used in the Mixed Reality Toolkit repositories, check this [Branch Guide here](https://github.com/Microsoft/MixedRealityToolkit-Unity/wiki/Branch-Guide).
-=======
 ### Build Status
 
 | Branch | Status |
 |---|---|
 | `mrtk_development` |[![Build status](https://dev.azure.com/aipmr/MixedRealityToolkit-Unity-CI/_apis/build/status/public/mrtk_development-CI)](https://dev.azure.com/aipmr/MixedRealityToolkit-Unity-CI/_build/latest?definitionId=1)|
 
-### For details on the different branches used in the Mixed Reality Toolkit repositories, check the [Branch Guide](https://github.com/Microsoft/MixedRealityToolkit-Unity/wiki/Branch-Guide).
->>>>>>> 114c4192
+### For details on the different branches used in the Mixed Reality Toolkit repositories, check the [Branch Guide](https://github.com/Microsoft/MixedRealityToolkit-Unity/wiki/Branch-Guide).