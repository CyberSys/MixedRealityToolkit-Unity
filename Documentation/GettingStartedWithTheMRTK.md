--- conflicted
+++ resolved
@@ -145,25 +145,7 @@
 
 6. Hit play and test out hand simulation by pressing spacebar.
 
-<<<<<<< HEAD
-
 You are now ready to build and deploy to device! Follow the steps instructions at [Build and Deploy MRTK](BuildAndDeploy.md).
-=======
-You are now ready to start building your project!
-
-## Recommended build settings (UWP)
-
-When building for WMR, HoloLens 1, or HoloLens 2, it is recommended that your build settings "Target SDK Version"
-and "Minimum Platform Version" look like they do in the picture below:
-
-![Build Window](../Documentation/Images/getting_started/BuildWindow.png)
-
-The other settings can be different (for example, Build Configuration/Architecture/Build Type and others can always
-be changed inside the Visual Studio solution).
-
-Make sure that you click on "Target SDK Version" and that it has the option "10.0.18362.0" - if this is missing,
-it means you have to install [the latest Windows SDK](https://developer.microsoft.com/en-us/windows/downloads/windows-10-sdk).
->>>>>>> 24194b2c
 
 ## Next steps
 
