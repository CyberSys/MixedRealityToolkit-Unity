﻿// Copyright (c) Microsoft Corporation. All rights reserved.
// Licensed under the MIT License. See LICENSE in the project root for license information.

using Microsoft.MixedReality.Toolkit.Experimental.UI;
using TMPro;
using UnityEngine;

namespace Microsoft.MixedReality.Toolkit.Examples.Demos
{
    /// <summary>
    /// An example script that delegates keyboard API access either to the WMR workaround
    /// (MixedRealityKeyboard) or Unity's TouchScreenKeyboard API depending on the platform.
    /// </summary>
    /// <remarks>
    /// Note that like Unity's TouchScreenKeyboard API, this script only supports WSA, iOS,
    /// and Android.
    /// </remarks>
    [AddComponentMenu("Scripts/MRTK/Examples/SystemKeyboardExample")]
    public class SystemKeyboardExample : MonoBehaviour
    {
#if WINDOWS_UWP
        private MixedRealityKeyboard wmrKeyboard;
#elif UNITY_IOS || UNITY_ANDROID
        private TouchScreenKeyboard touchscreenKeyboard;
#endif

        [SerializeField]
        private TextMeshPro debugMessage = null;

#pragma warning disable 0414
        [SerializeField]
        private MixedRealityKeyboardPreview mixedRealityKeyboardPreview = null;
#pragma warning restore 0414

        /// <summary>
        /// Opens a platform specific keyboard.
        /// </summary>
        public void OpenSystemKeyboard()
        {
#if WINDOWS_UWP
            wmrKeyboard.ShowKeyboard(wmrKeyboard.Text, false);
#elif UNITY_IOS || UNITY_ANDROID
            touchscreenKeyboard = TouchScreenKeyboard.Open(string.Empty, TouchScreenKeyboardType.Default, false, false, false, false);
#endif
        }

        #region MonoBehaviour Implementation

        private void Start()
        {
            // Initially hide the preview.
            if (mixedRealityKeyboardPreview != null)
            {
                mixedRealityKeyboardPreview.gameObject.SetActive(false);
            }

#if WINDOWS_UWP
            // Windows mixed reality keyboard initialization goes here
            wmrKeyboard = gameObject.AddComponent<MixedRealityKeyboard>();

            if (wmrKeyboard.OnShowKeyboard != null)
            {
                wmrKeyboard.OnShowKeyboard.AddListener(() =>
                {
                    if (mixedRealityKeyboardPreview != null)
                    {
                        mixedRealityKeyboardPreview.gameObject.SetActive(true);
                    }
                });
            }

            if (wmrKeyboard.OnHideKeyboard != null)
            {
                wmrKeyboard.OnHideKeyboard.AddListener(() =>
                {
                    if (mixedRealityKeyboardPreview != null)
                    {
                        mixedRealityKeyboardPreview.gameObject.SetActive(false);
                    }
                });
            }
#elif UNITY_IOS || UNITY_ANDROID
            // non-Windows mixed reality keyboard initialization goes here
#else
            debugMessage.text = "Keyboard not supported on this platform.";
#endif
        }

        private void Update()
        {
#if WINDOWS_UWP
            // Windows mixed reality keyboard update goes here
<<<<<<< HEAD
            KeyboardText = wmrKeyboard.Text;
            if (wmrKeyboard.IsVisible)
=======
            if (wmrKeyboard.Visible)
>>>>>>> 8ea9681c
            {
                if (debugMessage != null)
                {
                    debugMessage.text = "Typing: " + wmrKeyboard.Text;
                }

                if (mixedRealityKeyboardPreview != null)
                {
                    mixedRealityKeyboardPreview.Text = wmrKeyboard.Text;
                    mixedRealityKeyboardPreview.CaretIndex = wmrKeyboard.CaretIndex;
                }
            }
            else
            {
                var keyboardText = wmrKeyboard.Text;

                if (string.IsNullOrEmpty(keyboardText))
                {
                    if (debugMessage != null)
                    {
                        debugMessage.text = "Open keyboard to type text.";
                    }
                }
                else
                {
                    if (debugMessage != null)
                    {
                        debugMessage.text = "Typed: " + keyboardText;
                    }
                }

                if (mixedRealityKeyboardPreview != null)
                {
                    mixedRealityKeyboardPreview.Text = string.Empty;
                    mixedRealityKeyboardPreview.CaretIndex = 0;
                }
            }
#elif UNITY_IOS || UNITY_ANDROID
            // non-Windows mixed reality keyboard initialization goes here
            // for non-Windows mixed reality keyboards just use Unity's default
            // touchscreenkeyboard. 
            // We will use touchscreenkeyboard once Unity bug is fixed
            // Unity bug tracking the issue https://fogbugz.unity3d.com/default.asp?1137074_rttdnt8t1lccmtd3
            if (touchscreenKeyboard != null)
            {
                string KeyboardText = touchscreenKeyboard.text;
                if (TouchScreenKeyboard.visible)
                {
                    if (debugMessage != null)
                    {
                        debugMessage.text = "typing... " + KeyboardText;
                    }
                }
                else
                {
                    if (debugMessage != null)
                    {
                        debugMessage.text = "typed " + KeyboardText;
                    }

                    touchscreenKeyboard = null;
                }
            }
#endif
        }

        #endregion MonoBehaviour Implementation
    }
}<|MERGE_RESOLUTION|>--- conflicted
+++ resolved
@@ -90,12 +90,7 @@
         {
 #if WINDOWS_UWP
             // Windows mixed reality keyboard update goes here
-<<<<<<< HEAD
-            KeyboardText = wmrKeyboard.Text;
-            if (wmrKeyboard.IsVisible)
-=======
             if (wmrKeyboard.Visible)
->>>>>>> 8ea9681c
             {
                 if (debugMessage != null)
                 {
