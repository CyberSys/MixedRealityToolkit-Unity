--- conflicted
+++ resolved
@@ -1,11 +1,7 @@
 ﻿// Copyright (c) Microsoft Corporation. All rights reserved.
 // Licensed under the MIT License. See LICENSE in the project root for license information.
 
-<<<<<<< HEAD
-using Microsoft.MixedReality.Toolkit.Editor.Utilities;
-=======
 using MRTKPrefix.Utilities.Editor;
->>>>>>> c56bcb93
 using UnityEngine.Events;
 
 namespace Microsoft.MixedReality.Toolkit.UI
