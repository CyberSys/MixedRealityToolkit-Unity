﻿// Copyright (c) Microsoft Corporation. All rights reserved.
// Licensed under the MIT License. See LICENSE in the project root for license information.

using Microsoft.MixedReality.Toolkit.Core.Interfaces.Devices;
using Microsoft.MixedReality.Toolkit.Core.Interfaces.InputSystem;
using Microsoft.MixedReality.Toolkit.Core.Services;
using Microsoft.MixedReality.Toolkit.Core.Utilities.Async;
using System.Text;
using System.Threading.Tasks;
using UnityEngine;

#if UNITY_STANDALONE_WIN || UNITY_WSA || UNITY_EDITOR_WIN
using UnityEngine.Windows.Speech;
#endif // UNITY_STANDALONE_WIN || UNITY_WSA || UNITY_EDITOR_WIN

namespace Microsoft.MixedReality.Toolkit.Core.Devices.VoiceInput
{
#if UNITY_STANDALONE_WIN || UNITY_WSA || UNITY_EDITOR_WIN
    public class WindowsDictationInputDeviceManager : BaseDeviceManager, IMixedRealityDictationSystem
    {
        /// <summary>
        /// Constructor.
        /// </summary>
        /// <param name="name"></param>
        /// <param name="priority"></param>
        public WindowsDictationInputDeviceManager(string name, uint priority) : base(name, priority) { }

        /// <summary>
        /// Is the Dictation Manager currently running?
        /// </summary>
        public bool IsListening { get; private set; } = false;

        private bool hasFailed;
        private bool hasListener;
        private bool isTransitioning;

        private IMixedRealityInputSource inputSource = null;

        /// <summary>
        /// Caches the text currently being displayed in dictation display text.
        /// </summary>
        private StringBuilder textSoFar;

        private string deviceName = string.Empty;

        /// <summary>
        /// The device audio sampling rate.
        /// <remarks>Set by UnityEngine.Microphone.<see cref="Microphone.GetDeviceCaps"/></remarks>
        /// </summary>
        private int samplingRate;

        /// <summary>
        /// String result of the current dictation.
        /// </summary>
        private string dictationResult;

        /// <summary>
        /// Audio clip of the last dictation session.
        /// </summary>
        private AudioClip dictationAudioClip;

        private static DictationRecognizer dictationRecognizer;

        private readonly WaitUntil waitUntilPhraseRecognitionSystemHasStarted = new WaitUntil(() => PhraseRecognitionSystem.Status != SpeechSystemStatus.Stopped);
        private readonly WaitUntil waitUntilPhraseRecognitionSystemHasStopped = new WaitUntil(() => PhraseRecognitionSystem.Status != SpeechSystemStatus.Running);

        private readonly WaitUntil waitUntilDictationRecognizerHasStarted = new WaitUntil(() => dictationRecognizer.Status != SpeechSystemStatus.Stopped);
        private readonly WaitUntil waitUntilDictationRecognizerHasStopped = new WaitUntil(() => dictationRecognizer.Status != SpeechSystemStatus.Running);

        /// <inheritdoc />
        public override void Enable()
        {
            if (!Application.isPlaying) { return; }

            if (MixedRealityToolkit.InputSystem == null)
            {
                Debug.LogWarning("Unable to start Windows Dictation Device Manager. An Input System is required for this feature.");
                return;
            }

            inputSource = MixedRealityToolkit.InputSystem.RequestNewGenericInputSource("Dictation Recognizer");
            dictationResult = string.Empty;

            if (dictationRecognizer == null)
            {
                dictationRecognizer = new DictationRecognizer();
            }

            dictationRecognizer.DictationHypothesis += DictationRecognizer_DictationHypothesis;
            dictationRecognizer.DictationResult += DictationRecognizer_DictationResult;
            dictationRecognizer.DictationComplete += DictationRecognizer_DictationComplete;
            dictationRecognizer.DictationError += DictationRecognizer_DictationError;
        }

        /// <inheritdoc />
        public override void Update()
        {
            if (!Application.isPlaying || MixedRealityToolkit.InputSystem == null) { return; }

            if (!isTransitioning && IsListening && !Microphone.IsRecording(deviceName) && dictationRecognizer.Status == SpeechSystemStatus.Running)
            {
                // If the microphone stops as a result of timing out, make sure to manually stop the dictation recognizer.
                StopRecording();
            }

            if (!hasFailed && dictationRecognizer.Status == SpeechSystemStatus.Failed)
            {
                hasFailed = true;
                MixedRealityToolkit.InputSystem.RaiseDictationError(inputSource, "Dictation recognizer has failed!");
            }
        }

        /// <inheritdoc />
        public override async void Disable()
        {
            if (Application.isPlaying && dictationRecognizer != null)
            {
                if (!isTransitioning && IsListening) { await StopRecordingAsync(); }

                dictationRecognizer.DictationHypothesis -= DictationRecognizer_DictationHypothesis;
                dictationRecognizer.DictationResult -= DictationRecognizer_DictationResult;
                dictationRecognizer.DictationComplete -= DictationRecognizer_DictationComplete;
                dictationRecognizer.DictationError -= DictationRecognizer_DictationError;
            }
        }

        public override void Destroy()
        {
            if (Application.isPlaying)
            {
                dictationRecognizer?.Dispose();
            }
        }

        /// <inheritdoc />
        public async void StartRecording(GameObject listener, float initialSilenceTimeout = 5, float autoSilenceTimeout = 20, int recordingTime = 10, string micDeviceName = "")
        {
            await StartRecordingAsync(listener, initialSilenceTimeout, autoSilenceTimeout, recordingTime, micDeviceName);
        }

        /// <inheritdoc />
        public async Task StartRecordingAsync(GameObject listener = null, float initialSilenceTimeout = 5f, float autoSilenceTimeout = 20f, int recordingTime = 10, string micDeviceName = "")
        {
<<<<<<< HEAD
            if (IsListening || isTransitioning || MixedRealityToolkit.InputSystem == null)
=======
            if (IsListening || isTransitioning || MixedRealityManager.InputSystem == null || !Application.isPlaying)
>>>>>>> a57b5dcc
            {
                Debug.LogWarning("Unable to start recording");
                return;
            }

            hasFailed = false;
            IsListening = true;
            isTransitioning = true;

            if (listener != null)
            {
                hasListener = true;
                MixedRealityToolkit.InputSystem.PushModalInputHandler(listener);
            }

            if (PhraseRecognitionSystem.Status == SpeechSystemStatus.Running)
            {
                PhraseRecognitionSystem.Shutdown();
            }

            await waitUntilPhraseRecognitionSystemHasStopped;
            Debug.Assert(PhraseRecognitionSystem.Status == SpeechSystemStatus.Stopped);

            // Query the maximum frequency of the default microphone.
            int minSamplingRate; // Not used.
            deviceName = micDeviceName;
            Microphone.GetDeviceCaps(deviceName, out minSamplingRate, out samplingRate);

            dictationRecognizer.InitialSilenceTimeoutSeconds = initialSilenceTimeout;
            dictationRecognizer.AutoSilenceTimeoutSeconds = autoSilenceTimeout;
            dictationRecognizer.Start();

            await waitUntilDictationRecognizerHasStarted;
            Debug.Assert(dictationRecognizer.Status == SpeechSystemStatus.Running);

            if (dictationRecognizer.Status == SpeechSystemStatus.Failed)
            {
                MixedRealityToolkit.InputSystem.RaiseDictationError(inputSource, "Dictation recognizer failed to start!");
                return;
            }

            // Start recording from the microphone.
            dictationAudioClip = Microphone.Start(deviceName, false, recordingTime, samplingRate);
            textSoFar = new StringBuilder();
            isTransitioning = false;
        }

        /// <inheritdoc />
        public async void StopRecording()
        {
            await StopRecordingAsync();
        }

        /// <inheritdoc />
        public async Task<AudioClip> StopRecordingAsync()
        {
            if (!IsListening || isTransitioning || !Application.isPlaying)
            {
                Debug.LogWarning("Unable to stop recording");
                return null;
            }

            IsListening = false;
            isTransitioning = true;

            if (hasListener)
            {
                MixedRealityToolkit.InputSystem.PopModalInputHandler();
                hasListener = false;
            }

            Microphone.End(deviceName);

            if (dictationRecognizer.Status == SpeechSystemStatus.Running)
            {
                dictationRecognizer.Stop();
            }

            await waitUntilDictationRecognizerHasStopped;
            Debug.Assert(dictationRecognizer.Status == SpeechSystemStatus.Stopped);

            PhraseRecognitionSystem.Restart();

            await waitUntilPhraseRecognitionSystemHasStarted;
            Debug.Assert(PhraseRecognitionSystem.Status == SpeechSystemStatus.Running);

            isTransitioning = false;
            return dictationAudioClip;
        }

        /// <summary>
        /// This event is fired while the user is talking. As the recognizer listens, it provides text of what it's heard so far.
        /// </summary>
        /// <param name="text">The currently hypothesized recognition.</param>
        private void DictationRecognizer_DictationHypothesis(string text)
        {
            // We don't want to append to textSoFar yet, because the hypothesis may have changed on the next event.
            dictationResult = $"{textSoFar} {text}...";

            MixedRealityToolkit.InputSystem.RaiseDictationHypothesis(inputSource, dictationResult);
        }

        /// <summary>
        /// This event is fired after the user pauses, typically at the end of a sentence. The full recognized string is returned here.
        /// </summary>
        /// <param name="text">The text that was heard by the recognizer.</param>
        /// <param name="confidence">A representation of how confident (rejected, low, medium, high) the recognizer is of this recognition.</param>
        private void DictationRecognizer_DictationResult(string text, ConfidenceLevel confidence)
        {
            textSoFar.Append($"{text}. ");

            dictationResult = textSoFar.ToString();

            MixedRealityToolkit.InputSystem.RaiseDictationResult(inputSource, dictationResult);
        }

        /// <summary>
        /// This event is fired when the recognizer stops, whether from StartRecording() being called, a timeout occurring, or some other error.
        /// Typically, this will simply return "Complete". In this case, we check to see if the recognizer timed out.
        /// </summary>
        /// <param name="cause">An enumerated reason for the session completing.</param>
        private void DictationRecognizer_DictationComplete(DictationCompletionCause cause)
        {
            // If Timeout occurs, the user has been silent for too long.
            if (cause == DictationCompletionCause.TimeoutExceeded)
            {
                Microphone.End(deviceName);

                dictationResult = "Dictation has timed out. Please try again.";
            }

            MixedRealityToolkit.InputSystem.RaiseDictationComplete(inputSource, dictationResult, dictationAudioClip);
            textSoFar = null;
            dictationResult = string.Empty;
        }

        /// <summary>
        /// This event is fired when an error occurs.
        /// </summary>
        /// <param name="error">The string representation of the error reason.</param>
        /// <param name="hresult">The int representation of the hresult.</param>
        private void DictationRecognizer_DictationError(string error, int hresult)
        {
            dictationResult = $"{error}\nHRESULT: {hresult}";

            MixedRealityToolkit.InputSystem.RaiseDictationError(inputSource, dictationResult);
            textSoFar = null;
            dictationResult = string.Empty;
        }
    }
#endif // UNITY_STANDALONE_WIN || UNITY_WSA || UNITY_EDITOR_WIN
}<|MERGE_RESOLUTION|>--- conflicted
+++ resolved
@@ -3,7 +3,7 @@
 
 using Microsoft.MixedReality.Toolkit.Core.Interfaces.Devices;
 using Microsoft.MixedReality.Toolkit.Core.Interfaces.InputSystem;
-using Microsoft.MixedReality.Toolkit.Core.Services;
+using Microsoft.MixedReality.Toolkit.Core.Managers;
 using Microsoft.MixedReality.Toolkit.Core.Utilities.Async;
 using System.Text;
 using System.Threading.Tasks;
@@ -16,7 +16,7 @@
 namespace Microsoft.MixedReality.Toolkit.Core.Devices.VoiceInput
 {
 #if UNITY_STANDALONE_WIN || UNITY_WSA || UNITY_EDITOR_WIN
-    public class WindowsDictationInputDeviceManager : BaseDeviceManager, IMixedRealityDictationSystem
+    public class WindowsDictationInputDeviceManager : BaseDeviceManager, IMixedRealityDictationManager
     {
         /// <summary>
         /// Constructor.
@@ -72,13 +72,13 @@
         {
             if (!Application.isPlaying) { return; }
 
-            if (MixedRealityToolkit.InputSystem == null)
+            if (MixedRealityManager.InputSystem == null)
             {
                 Debug.LogWarning("Unable to start Windows Dictation Device Manager. An Input System is required for this feature.");
                 return;
             }
 
-            inputSource = MixedRealityToolkit.InputSystem.RequestNewGenericInputSource("Dictation Recognizer");
+            inputSource = MixedRealityManager.InputSystem.RequestNewGenericInputSource("Dictation Recognizer");
             dictationResult = string.Empty;
 
             if (dictationRecognizer == null)
@@ -95,7 +95,7 @@
         /// <inheritdoc />
         public override void Update()
         {
-            if (!Application.isPlaying || MixedRealityToolkit.InputSystem == null) { return; }
+            if (!Application.isPlaying || MixedRealityManager.InputSystem == null) { return; }
 
             if (!isTransitioning && IsListening && !Microphone.IsRecording(deviceName) && dictationRecognizer.Status == SpeechSystemStatus.Running)
             {
@@ -106,7 +106,7 @@
             if (!hasFailed && dictationRecognizer.Status == SpeechSystemStatus.Failed)
             {
                 hasFailed = true;
-                MixedRealityToolkit.InputSystem.RaiseDictationError(inputSource, "Dictation recognizer has failed!");
+                MixedRealityManager.InputSystem.RaiseDictationError(inputSource, "Dictation recognizer has failed!");
             }
         }
 
@@ -141,11 +141,7 @@
         /// <inheritdoc />
         public async Task StartRecordingAsync(GameObject listener = null, float initialSilenceTimeout = 5f, float autoSilenceTimeout = 20f, int recordingTime = 10, string micDeviceName = "")
         {
-<<<<<<< HEAD
-            if (IsListening || isTransitioning || MixedRealityToolkit.InputSystem == null)
-=======
             if (IsListening || isTransitioning || MixedRealityManager.InputSystem == null || !Application.isPlaying)
->>>>>>> a57b5dcc
             {
                 Debug.LogWarning("Unable to start recording");
                 return;
@@ -158,7 +154,7 @@
             if (listener != null)
             {
                 hasListener = true;
-                MixedRealityToolkit.InputSystem.PushModalInputHandler(listener);
+                MixedRealityManager.InputSystem.PushModalInputHandler(listener);
             }
 
             if (PhraseRecognitionSystem.Status == SpeechSystemStatus.Running)
@@ -183,7 +179,7 @@
 
             if (dictationRecognizer.Status == SpeechSystemStatus.Failed)
             {
-                MixedRealityToolkit.InputSystem.RaiseDictationError(inputSource, "Dictation recognizer failed to start!");
+                MixedRealityManager.InputSystem.RaiseDictationError(inputSource, "Dictation recognizer failed to start!");
                 return;
             }
 
@@ -213,7 +209,7 @@
 
             if (hasListener)
             {
-                MixedRealityToolkit.InputSystem.PopModalInputHandler();
+                MixedRealityManager.InputSystem.PopModalInputHandler();
                 hasListener = false;
             }
 
@@ -245,7 +241,7 @@
             // We don't want to append to textSoFar yet, because the hypothesis may have changed on the next event.
             dictationResult = $"{textSoFar} {text}...";
 
-            MixedRealityToolkit.InputSystem.RaiseDictationHypothesis(inputSource, dictationResult);
+            MixedRealityManager.InputSystem.RaiseDictationHypothesis(inputSource, dictationResult);
         }
 
         /// <summary>
@@ -259,7 +255,7 @@
 
             dictationResult = textSoFar.ToString();
 
-            MixedRealityToolkit.InputSystem.RaiseDictationResult(inputSource, dictationResult);
+            MixedRealityManager.InputSystem.RaiseDictationResult(inputSource, dictationResult);
         }
 
         /// <summary>
@@ -277,7 +273,7 @@
                 dictationResult = "Dictation has timed out. Please try again.";
             }
 
-            MixedRealityToolkit.InputSystem.RaiseDictationComplete(inputSource, dictationResult, dictationAudioClip);
+            MixedRealityManager.InputSystem.RaiseDictationComplete(inputSource, dictationResult, dictationAudioClip);
             textSoFar = null;
             dictationResult = string.Empty;
         }
@@ -291,7 +287,7 @@
         {
             dictationResult = $"{error}\nHRESULT: {hresult}";
 
-            MixedRealityToolkit.InputSystem.RaiseDictationError(inputSource, dictationResult);
+            MixedRealityManager.InputSystem.RaiseDictationError(inputSource, dictationResult);
             textSoFar = null;
             dictationResult = string.Empty;
         }
