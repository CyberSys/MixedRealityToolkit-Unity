--- conflicted
+++ resolved
@@ -1,256 +1,175 @@
-# [Template] Compile MRTK inside Unity.
-
-parameters:
-- name: Arch
-  type: string
-  values:
-    - x86
-    - x64
-    - arm
-    - arm64
-- name: Platform
-  type: string
-  values:
-    - UWP
-    - Standalone
-- name: UnityArgs # [optional] additional args passed to Unity
-  type: string
-  default: none
-- name: ScriptingBackend # [optional]
-  type: string
-  default: default
-  values:
-    - default
-    - .NET
-- name: PublishArtifacts
-  type: boolean
-  default: false
-- name: PackagingDir
-  type: string
-  default: Win32
-- name: UnityVersion
-  type: string
-
-steps:
-- powershell: |
-<<<<<<< HEAD
-   $UnityPath = ${Env:${{ parameters.UnityVersion }}}
-   # Find unity.exe as Start-UnityEditor currently doesn't support arbitrary parameters
-   $editor = Get-ChildItem $UnityPath -Filter 'Unity.exe' -Recurse | Select-Object -First 1 -ExpandProperty FullName
-   
-   # The build output goes to a unique combination of Platform + Arch + ScriptingBackend to ensure that
-   # each build will have a fresh destination folder.
-   $outDir = "$(Build.ArtifactStagingDirectory)\build\${{ parameters.Platform }}_${{ parameters.Arch }}_${{ parameters.ScriptingBackend }}"
-   $logFile = New-Item -Path "$outDir\build\build.log" -ItemType File -Force
-   $logDirectory = "$outDir\logs"
-
-   $sceneList = "Assets\MRTK\Examples\Demos\HandTracking\Scenes\HandInteractionExamples.unity"
-   
-   $extraArgs = ''
-   if ("${{ parameters.Platform }}" -eq "UWP")
-   {
-       $extraArgs += '-buildTarget WSAPlayer -buildAppx'
-   }
-   elseif ("${{ parameters.Platform }}" -eq "Standalone")
-   {
-       $extraArgs += "-buildTarget StandaloneWindows"
-   }
-
-   if ("${{ parameters.UnityArgs }}" -ne "none")
-   {
-       $extraArgs += " ${{ parameters.UnityArgs }}"
-   }
-
-   if ("${{ parameters.ScriptingBackend }}" -eq ".NET")
-   {
-       $extraArgs += " -scriptingBackend 2"
-   }
-
-   $proc = Start-Process -FilePath "$editor" -ArgumentList "-projectPath $(Get-Location) -executeMethod Microsoft.MixedReality.Toolkit.Build.Editor.UnityPlayerBuildTools.StartCommandLineBuild -sceneList $sceneList -logFile $($logFile.FullName) -batchMode -${{ parameters.Arch }} -buildOutput $outDir $extraArgs -CacheServerIPAddress $(Unity.CacheServer.Address) -logDirectory $logDirectory" -PassThru
-   $ljob = Start-Job -ScriptBlock { param($log) Get-Content "$log" -Wait } -ArgumentList $logFile.FullName
-   
-   while (-not $proc.HasExited -and $ljob.HasMoreData)
-   {
-       Receive-Job $ljob
-       Start-Sleep -Milliseconds 200
-   }
-   Receive-Job $ljob
-   
-   Stop-Job $ljob
-   
-   Remove-Job $ljob
-   Stop-Process $proc
-
-   Write-Output '====================================================='
-   Write-Output '           Unity Build Player Finished               '
-   Write-Output '====================================================='
-
-   if (Test-Path $logFile.FullName)
-   {
-      Write-Output '====================================================='
-      Write-Output '           Begin Unity Player Log                    '
-      Write-Output '====================================================='
-
-      Get-Content $logFile.FullName
-
-      Write-Output '====================================================='
-      Write-Output '           End Unity Player Log                      '
-      Write-Output '====================================================='
-   }
-   else
-   {
-      Write-Output 'Unity Player Log Missing!'
-   }
-
-   # The NuGet and AppX logs are only relevant for UWP builds.
-   if ("${{ parameters.Platform }}" -eq "UWP")
-   {
-=======
-    $UnityPath = ${Env:${{ parameters.UnityVersion }}}
-    # Find unity.exe as Start-UnityEditor currently doesn't support arbitrary parameters
-    $editor = Get-ChildItem $UnityPath -Filter 'Unity.exe' -Recurse | Select-Object -First 1 -ExpandProperty FullName
-
-    # The build output goes to a unique combination of Platform + Arch + ScriptingBackend to ensure that
-    # each build will have a fresh destination folder.
-    $outDir = "$(Build.ArtifactStagingDirectory)\build\${{ parameters.Platform }}_${{ parameters.Arch }}_${{ parameters.ScriptingBackend }}"
-    $logFile = New-Item -Path "$outDir\build\build.log" -ItemType File -Force
-    $logDirectory = "$outDir\logs"
-
-    $sceneList = "Assets\MRTK\Examples\Demos\HandTracking\Scenes\HandInteractionExamples.unity"
-
-    $extraArgs = ""
-    if ("${{ parameters.Platform }}" -eq "UWP")
-    {
-        $extraArgs += '-buildTarget WSAPlayer -buildAppx'
-    }
-    elseif ("${{ parameters.Platform }}" -eq "Standalone")
-    {
-        $extraArgs += "-buildTarget StandaloneWindows"
-
-        if ("${{ parameters.Arch }}" -eq "x64")
-        {
-            $extraArgs += "64"
-        }
-    }
-
-    if ("${{ parameters.UnityArgs }}" -ne "none")
-    {
-        $extraArgs += " ${{ parameters.UnityArgs }}"
-    }
-
-    if ("${{ parameters.ScriptingBackend }}" -eq ".NET")
-    {
-        $extraArgs += " -scriptingBackend 2"
-    }
-
-    $proc = Start-Process -FilePath "$editor" -ArgumentList "-projectPath $(Get-Location) -executeMethod Microsoft.MixedReality.Toolkit.Build.Editor.UnityPlayerBuildTools.StartCommandLineBuild -sceneList $sceneList -logFile $($logFile.FullName) -batchMode -${{ parameters.Arch }} -buildOutput $outDir $extraArgs -CacheServerIPAddress ${Env:COG-UnityCache-WUS2-01} -logDirectory $logDirectory" -PassThru
-    $ljob = Start-Job -ScriptBlock { param($log) Get-Content "$log" -Wait } -ArgumentList $logFile.FullName
-
-    while (-not $proc.HasExited -and $ljob.HasMoreData)
-    {
-        Receive-Job $ljob
-        Start-Sleep -Milliseconds 200
-    }
-    Receive-Job $ljob
-
-    Stop-Job $ljob
-
-    Remove-Job $ljob
-    Stop-Process $proc
-
-    Write-Output '====================================================='
-    Write-Output '           Unity Build Player Finished               '
-    Write-Output '====================================================='
-
-    if (Test-Path $logFile.FullName)
-    {
-        Write-Output '====================================================='
-        Write-Output '           Begin Unity Player Log                    '
-        Write-Output '====================================================='
-
-        Get-Content $logFile.FullName
-
-        Write-Output '====================================================='
-        Write-Output '           End Unity Player Log                      '
-        Write-Output '====================================================='
-    }
-    else
-    {
-        Write-Output 'Unity Player Log Missing!'
-    }
-
-    # The NuGet and AppX logs are only relevant for UWP builds.
-    if ("${{ parameters.Platform }}" -eq "UWP")
-    {
->>>>>>> 6f0edce5
-        $nugetRestoreLogFileName = "$logDirectory\nugetRestore.log"
-        if (Test-Path $nugetRestoreLogFileName)
-        {
-            Write-Output '====================================================='
-            Write-Output '           Begin NuGet Restore Log                   '
-            Write-Output '====================================================='
-
-            Get-Content $nugetRestoreLogFileName
-
-            Write-Output '====================================================='
-            Write-Output '           End NuGet Restore Log                     '
-            Write-Output '====================================================='
-        }
-        else
-        {
-            Write-Output "NuGet Restore Log Missing $nugetRestoreLogFileName!"
-        }
-
-        $appxBuildLogFileName = "$logDirectory\buildAppx.log"
-        if (Test-Path $appxBuildLogFileName)
-        {
-            Write-Output '====================================================='
-            Write-Output '           Begin AppX Build Log                      '
-            Write-Output '====================================================='
-
-            Get-Content $appxBuildLogFileName
-
-            Write-Output '====================================================='
-            Write-Output '           End AppX Build Log                        '
-            Write-Output '====================================================='
-        }
-        else
-        {
-            Write-Output "AppX Build Log Missing $appxBuildLogFileName!"
-        }
-    }
-
-<<<<<<< HEAD
-   if ($proc.ExitCode -ne 0)
-   {
-       exit $proc.ExitCode
-   }
-=======
-    if ($proc.ExitCode -ne 0)
-    {
-        exit $proc.ExitCode
-    }
->>>>>>> 6f0edce5
-  displayName: "Build ${{ parameters.Platform }} ${{ parameters.Arch }} ${{ parameters.ScriptingBackend }}"
-
-- task: PowerShell@2
-  displayName: Validate build logs
-  inputs:
-    targetType: filePath
-    filePath: ./scripts/ci/validatebuildlog.ps1
-    arguments: >
-      -LogFile: '$(Build.ArtifactStagingDirectory)\build\${{ parameters.Platform }}_${{ parameters.Arch }}_${{ parameters.ScriptingBackend }}\build\build.log'
-
-- task: PublishBuildArtifacts@1
-  enabled: ${{ parameters.PublishArtifacts }}
-  displayName: Publish ${{ parameters.Platform }} ${{ parameters.Arch }} (${{ parameters.PackagingDir }}) ${{ parameters.ScriptingBackend }}
-  inputs:
-    ArtifactName: 'mrtk-build-${{ parameters.Arch }}'
-    # The final location of the generated package depends on the type of scripting backend it's built against.
-    # For the default scripting backend (IL2CPP) the naming of the appx follows the form below:
-    ${{ if eq(parameters.ScriptingBackend, 'default') }}:
-      PathtoPublish: '$(Build.ArtifactStagingDirectory)\build\${{ parameters.Platform }}_${{ parameters.Arch }}_${{ parameters.ScriptingBackend }}\AppPackages\MixedRealityToolkit\MixedRealityToolkit_$(MRTKVersion).0_${{ parameters.PackagingDir }}_Master_Test'
-    # For .NET scripting backends, the naming is slightly different (mainly the AppPackages and MixedRealityToolkit folder
-    # names are reversed, and the Architecture is part of the AppX name)
-    ${{ if eq(parameters.ScriptingBackend, '.NET') }}:
-      PathtoPublish: '$(Build.ArtifactStagingDirectory)\build\${{ parameters.Platform }}_${{ parameters.Arch }}_${{ parameters.ScriptingBackend }}\MixedRealityToolkit\AppPackages\MixedRealityToolkit_$(MRTKVersion).0_${{ parameters.Arch }}_Master_Test'
+# [Template] Compile MRTK inside Unity.
+
+parameters:
+- name: Arch
+  type: string
+  values:
+    - x86
+    - x64
+    - arm
+    - arm64
+- name: Platform
+  type: string
+  values:
+    - UWP
+    - Standalone
+- name: UnityArgs # [optional] additional args passed to Unity
+  type: string
+  default: none
+- name: ScriptingBackend # [optional]
+  type: string
+  default: default
+  values:
+    - default
+    - .NET
+- name: PublishArtifacts
+  type: boolean
+  default: false
+- name: PackagingDir
+  type: string
+  default: Win32
+- name: UnityVersion
+  type: string
+
+steps:
+- powershell: |
+    $UnityPath = ${Env:${{ parameters.UnityVersion }}}
+    # Find unity.exe as Start-UnityEditor currently doesn't support arbitrary parameters
+    $editor = Get-ChildItem $UnityPath -Filter 'Unity.exe' -Recurse | Select-Object -First 1 -ExpandProperty FullName
+
+    # The build output goes to a unique combination of Platform + Arch + ScriptingBackend to ensure that
+    # each build will have a fresh destination folder.
+    $outDir = "$(Build.ArtifactStagingDirectory)\build\${{ parameters.Platform }}_${{ parameters.Arch }}_${{ parameters.ScriptingBackend }}"
+    $logFile = New-Item -Path "$outDir\build\build.log" -ItemType File -Force
+    $logDirectory = "$outDir\logs"
+
+    $sceneList = "Assets\MRTK\Examples\Demos\HandTracking\Scenes\HandInteractionExamples.unity"
+
+    $extraArgs = ""
+    if ("${{ parameters.Platform }}" -eq "UWP")
+    {
+        $extraArgs += '-buildTarget WSAPlayer -buildAppx'
+    }
+    elseif ("${{ parameters.Platform }}" -eq "Standalone")
+    {
+        $extraArgs += "-buildTarget StandaloneWindows"
+
+        if ("${{ parameters.Arch }}" -eq "x64")
+        {
+            $extraArgs += "64"
+        }
+    }
+
+    if ("${{ parameters.UnityArgs }}" -ne "none")
+    {
+        $extraArgs += " ${{ parameters.UnityArgs }}"
+    }
+
+    if ("${{ parameters.ScriptingBackend }}" -eq ".NET")
+    {
+        $extraArgs += " -scriptingBackend 2"
+    }
+
+    $proc = Start-Process -FilePath "$editor" -ArgumentList "-projectPath $(Get-Location) -executeMethod Microsoft.MixedReality.Toolkit.Build.Editor.UnityPlayerBuildTools.StartCommandLineBuild -sceneList $sceneList -logFile $($logFile.FullName) -batchMode -${{ parameters.Arch }} -buildOutput $outDir $extraArgs -CacheServerIPAddress ${Env:COG-UnityCache-WUS2-01} -logDirectory $logDirectory" -PassThru
+    $ljob = Start-Job -ScriptBlock { param($log) Get-Content "$log" -Wait } -ArgumentList $logFile.FullName
+
+    while (-not $proc.HasExited -and $ljob.HasMoreData)
+    {
+        Receive-Job $ljob
+        Start-Sleep -Milliseconds 200
+    }
+    Receive-Job $ljob
+
+    Stop-Job $ljob
+
+    Remove-Job $ljob
+    Stop-Process $proc
+
+    Write-Output '====================================================='
+    Write-Output '           Unity Build Player Finished               '
+    Write-Output '====================================================='
+
+    if (Test-Path $logFile.FullName)
+    {
+        Write-Output '====================================================='
+        Write-Output '           Begin Unity Player Log                    '
+        Write-Output '====================================================='
+
+        Get-Content $logFile.FullName
+
+        Write-Output '====================================================='
+        Write-Output '           End Unity Player Log                      '
+        Write-Output '====================================================='
+    }
+    else
+    {
+        Write-Output 'Unity Player Log Missing!'
+    }
+
+    # The NuGet and AppX logs are only relevant for UWP builds.
+    if ("${{ parameters.Platform }}" -eq "UWP")
+    {
+        $nugetRestoreLogFileName = "$logDirectory\nugetRestore.log"
+        if (Test-Path $nugetRestoreLogFileName)
+        {
+            Write-Output '====================================================='
+            Write-Output '           Begin NuGet Restore Log                   '
+            Write-Output '====================================================='
+
+            Get-Content $nugetRestoreLogFileName
+
+            Write-Output '====================================================='
+            Write-Output '           End NuGet Restore Log                     '
+            Write-Output '====================================================='
+        }
+        else
+        {
+            Write-Output "NuGet Restore Log Missing $nugetRestoreLogFileName!"
+        }
+
+        $appxBuildLogFileName = "$logDirectory\buildAppx.log"
+        if (Test-Path $appxBuildLogFileName)
+        {
+            Write-Output '====================================================='
+            Write-Output '           Begin AppX Build Log                      '
+            Write-Output '====================================================='
+
+            Get-Content $appxBuildLogFileName
+
+            Write-Output '====================================================='
+            Write-Output '           End AppX Build Log                        '
+            Write-Output '====================================================='
+        }
+        else
+        {
+            Write-Output "AppX Build Log Missing $appxBuildLogFileName!"
+        }
+    }
+
+    if ($proc.ExitCode -ne 0)
+    {
+        exit $proc.ExitCode
+    }
+  displayName: "Build ${{ parameters.Platform }} ${{ parameters.Arch }} ${{ parameters.ScriptingBackend }}"
+
+- task: PowerShell@2
+  displayName: Validate build logs
+  inputs:
+    targetType: filePath
+    filePath: ./scripts/ci/validatebuildlog.ps1
+    arguments: >
+      -LogFile: '$(Build.ArtifactStagingDirectory)\build\${{ parameters.Platform }}_${{ parameters.Arch }}_${{ parameters.ScriptingBackend }}\build\build.log'
+
+- task: PublishBuildArtifacts@1
+  enabled: ${{ parameters.PublishArtifacts }}
+  displayName: Publish ${{ parameters.Platform }} ${{ parameters.Arch }} (${{ parameters.PackagingDir }}) ${{ parameters.ScriptingBackend }}
+  inputs:
+    ArtifactName: 'mrtk-build-${{ parameters.Arch }}'
+    # The final location of the generated package depends on the type of scripting backend it's built against.
+    # For the default scripting backend (IL2CPP) the naming of the appx follows the form below:
+    ${{ if eq(parameters.ScriptingBackend, 'default') }}:
+      PathtoPublish: '$(Build.ArtifactStagingDirectory)\build\${{ parameters.Platform }}_${{ parameters.Arch }}_${{ parameters.ScriptingBackend }}\AppPackages\MixedRealityToolkit\MixedRealityToolkit_$(MRTKVersion).0_${{ parameters.PackagingDir }}_Master_Test'
+    # For .NET scripting backends, the naming is slightly different (mainly the AppPackages and MixedRealityToolkit folder
+    # names are reversed, and the Architecture is part of the AppX name)
+    ${{ if eq(parameters.ScriptingBackend, '.NET') }}:
+      PathtoPublish: '$(Build.ArtifactStagingDirectory)\build\${{ parameters.Platform }}_${{ parameters.Arch }}_${{ parameters.ScriptingBackend }}\MixedRealityToolkit\AppPackages\MixedRealityToolkit_$(MRTKVersion).0_${{ parameters.Arch }}_Master_Test'