--- conflicted
+++ resolved
@@ -32,7 +32,6 @@
         private PointerHitResult hitResult3d = new PointerHitResult();
         private PointerHitResult hitResultUi = new PointerHitResult();
 
-<<<<<<< HEAD
         /// <summary>
         /// Number of IMixedRealityNearPointers that are active (IsInteractionEnabled == true).
         /// </summary>
@@ -44,7 +43,6 @@
         /// </summary>
         public int NumFarPointersActive { get; private set; }
         
-=======
         private IMixedRealityInputSystem inputSystem = null;
 
         /// <summary>
@@ -61,7 +59,6 @@
                 return inputSystem;
             }
         }
->>>>>>> 90913e2f
 
         #region IFocusProvider Properties
 
