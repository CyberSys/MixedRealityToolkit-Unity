﻿// Copyright (c) Microsoft Corporation. All rights reserved.
// Licensed under the MIT License. See LICENSE in the project root for license information.

using UnityEngine;
using System.Collections;
using HoloToolkit.Unity;
using System;
using UnityEngine.UI;
using UnityEngine.VR.WSA.Input;
using System.Collections.ObjectModel;
using System.Collections.Generic;

namespace HoloToolkit.Examples.SpatialUnderstandingFeatureOverview
{
    public class UI : LineDrawer
    {
        // Consts
        public const float MenuWidth = 1.5f;
        public const float MenuHeight = 1.0f;
        public const float MenuMinDepth = 2.0f;

        // Enums
        public enum Panels
        {
            Topology,
            Shapes,
            LevelSolver,
            PANEL_COUNT
        }
        [Serializable]
        public class TabPanel
        {
            public Button Button;
            public Image ButtonImage;
            public Image Background;
            public GridLayoutGroup ButtonGrid;
            public List<Button> GridButtons = new List<Button>();
        }

        // Config
        public Canvas ParentCanvas;
        public TabPanel[] ButtonPanels = new TabPanel[(int)Panels.PANEL_COUNT];
        public Button PrefabButton;
        public LayerMask UILayerMask;

        // Properties
        public bool HasPlacedMenu { get; private set; }
        public AnimatedBox MenuAnimatedBox { get; private set; }
        public Panels ActivePanel { get; private set; }

        // Privates
        private DateTime timeLastQuery = DateTime.MinValue;
        private bool placedMenuNeedsBillboard = false;

        // Functions
        private void Start()
        {
            // Turn menu off until we're placed
            ParentCanvas.gameObject.SetActive(false);

            // Events
            SpatialUnderstanding.Instance.ScanStateChanged += OnScanStateChanged;
            InteractionManager.SourcePressed += OnAirTap;
        }

        protected override void OnDestroy()
        {
            if (SpatialUnderstanding.Instance != null)
            {
                SpatialUnderstanding.Instance.ScanStateChanged -= OnScanStateChanged;
            }
            InteractionManager.SourcePressed -= OnAirTap;

            base.OnDestroy();
        }

        private void OnScanStateChanged()
        {
            // If we are leaving the None state, go ahead and register shapes now
            if ((SpatialUnderstanding.Instance.ScanState == SpatialUnderstanding.ScanStates.Done) &&
                SpatialUnderstanding.Instance.AllowSpatialUnderstanding)
            {
                // Make sure we've created our shapes
                ShapeDefinition.Instance.CreateShapes();

                // Make sure our solver is initialized
                LevelSolver.Instance.InitializeSolver();

                // Setup the menu
                StartCoroutine(SetupMenu());
            }
        }

        private IEnumerator SetupMenu()
        {
            // Setup for queries
            SpatialUnderstandingDllTopology.TopologyResult[] resultsTopology = new SpatialUnderstandingDllTopology.TopologyResult[1];
            IntPtr resultsTopologyPtr = SpatialUnderstanding.Instance.UnderstandingDLL.PinObject(resultsTopology);

        // Place on a wall (do it in a thread, as it can take a little while)
        SpatialUnderstandingDllObjectPlacement.ObjectPlacementDefinition placeOnWallDef = 
            SpatialUnderstandingDllObjectPlacement.ObjectPlacementDefinition.Create_OnWall(new Vector3(MenuWidth * 0.5f, MenuHeight * 0.5f, MenuMinDepth * 0.5f), 0.5f, 3.0f);
        SpatialUnderstandingDllObjectPlacement.ObjectPlacementResult placementResult = SpatialUnderstanding.Instance.UnderstandingDLL.GetStaticObjectPlacementResult();

        var thread =
#if UNITY_EDITOR || !UNITY_WSA
            new System.Threading.Thread
#else
            System.Threading.Tasks.Task.Run
#endif
        (() => {
            if (SpatialUnderstandingDllObjectPlacement.Solver_PlaceObject(
                "UIPlacement",
                SpatialUnderstanding.Instance.UnderstandingDLL.PinObject(placeOnWallDef),
                0,
                IntPtr.Zero,
                0,
                IntPtr.Zero,
                SpatialUnderstanding.Instance.UnderstandingDLL.GetStaticObjectPlacementResultPtr()) == 0)
            {
                placementResult = null;
            }
        });

#if UNITY_EDITOR || !UNITY_WSA
        thread.Start();
#endif

        while
            (
#if UNITY_EDITOR || !UNITY_WSA
            !thread.Join(TimeSpan.Zero)
#else
            !thread.IsCompleted
#endif
            )
        {
            yield return null;
        }
        if (placementResult != null)
        {
            Debug.Log("PlaceMenu - ObjectSolver-OnWall");
            Vector3 posOnWall = placementResult.Position - placementResult.Forward * MenuMinDepth * 0.5f;
            PlaceMenu(posOnWall, -placementResult.Forward);
            yield break;
        }

            // Wait a frame
            yield return null;

            // Fallback, place floor (add a facing, if so)
            int locationCount = SpatialUnderstandingDllTopology.QueryTopology_FindLargestPositionsOnFloor(
                resultsTopology.Length, resultsTopologyPtr);
            if (locationCount > 0)
            {
                Debug.Log("PlaceMenu - LargestPositionsOnFloor");
                SpatialUnderstandingDllTopology.TopologyResult menuLocation = resultsTopology[0];
                Vector3 menuPosition = menuLocation.position + Vector3.up * MenuHeight;
                Vector3 menuLookVector = Camera.main.transform.position - menuPosition;
                PlaceMenu(menuPosition, (new Vector3(menuLookVector.x, 0.0f, menuLookVector.z)).normalized, true);
                yield break;
            }

            // Final fallback just in front of the user
            SpatialUnderstandingDll.Imports.QueryPlayspaceAlignment(SpatialUnderstanding.Instance.UnderstandingDLL.GetStaticPlayspaceAlignmentPtr());
            SpatialUnderstandingDll.Imports.PlayspaceAlignment alignment = SpatialUnderstanding.Instance.UnderstandingDLL.GetStaticPlayspaceAlignment();
            Vector3 defaultPosition = Camera.main.transform.position + Camera.main.transform.forward * 2.0f;
            PlaceMenu(new Vector3(defaultPosition.x, Math.Max(defaultPosition.y, alignment.FloorYValue + 1.5f), defaultPosition.z), (new Vector3(Camera.main.transform.forward.x, 0.0f, Camera.main.transform.forward.z)).normalized, true);
            Debug.Log("PlaceMenu - InFrontOfUser");
        }

        private void OnAirTap(InteractionSourceState state)
        {
            // Try to intersect one of the buttons
            Vector3 hitPos, hitNormal;
            Button hitButton;
            if (AppState.Instance.AppCursor.RayCastUI(out hitPos, out hitNormal, out hitButton) &&
                (hitButton != null))
            {
                if (hitButton.onClick != null)
                {
                    hitButton.onClick.Invoke();
                }
            }
        }

        private void SetActiveTab(Panels panel)
        {
            // Set it
            ActivePanel = panel;
            timeLastQuery = DateTime.MinValue;

            // Colors
            Update_Colors();
        }

        private void Update_Colors()
        {
            const float TimeToFadeAfterQuery = 3.0f;

            // Time since query (fade for a bit after a query)
            float timeSinceQuery = (float)(DateTime.Now - timeLastQuery).TotalSeconds;
            float alphaScale = Mathf.SmoothStep(0.0f, 1.0f, Mathf.Clamp01(timeSinceQuery - TimeToFadeAfterQuery)) * 0.8f + 0.2f;

<<<<<<< HEAD
            ButtonPanels[i].ButtonImage.color = isEnabled ? colorButtonActive : colorButtonInactive;
            ButtonPanels[i].Background.enabled = isEnabled;
            ButtonPanels[i].Background.color = isEnabled ? colorPanelActive : colorPanelInactive;
            ButtonPanels[i].ButtonGrid.enabled = isEnabled;
=======
            // Colors
            Color colorButtonActive = new Color(1.0f, 1.0f, 1.0f, 0.8f * alphaScale);
            Color colorButtonInactive = new Color(1.0f, 1.0f, 1.0f, 0.25f * alphaScale);
            Color colorPanelActive = new Color(1.0f, 1.0f, 1.0f, 0.6f * alphaScale);
            Color colorPanelInactive = new Color(1.0f, 1.0f, 1.0f, 0.15f * alphaScale);
>>>>>>> e5fc8c3f

            // Colors on buttons
            for (int i = 0; i < (int)Panels.PANEL_COUNT; ++i)
            {
                bool isEnabled = (i == (int)ActivePanel);

                ButtonPanels[i].Button.enabled = isEnabled;
                ButtonPanels[i].ButtonImage.color = isEnabled ? colorButtonActive : colorButtonInactive;
                ButtonPanels[i].Background.enabled = isEnabled;
                ButtonPanels[i].Background.color = isEnabled ? colorPanelActive : colorPanelInactive;
                ButtonPanels[i].ButtonGrid.enabled = isEnabled;

                for (int j = 0; j < ButtonPanels[i].GridButtons.Count; ++j)
                {
                    ButtonPanels[i].GridButtons[j].gameObject.SetActive(isEnabled);
                }
            }
        }

        private void SetupMenus()
        {
            // Topology queries
            ButtonPanels[(int)Panels.Topology].Button.GetComponentInChildren<Text>().text = "Topology Queries";
            ButtonPanels[(int)Panels.Topology].Button.onClick.AddListener(() => { SetActiveTab(Panels.Topology); });
            AddButton("Position on wall", Panels.Topology, () => { SpaceVisualizer.Instance.Query_Topology_FindPositionOnWall(); timeLastQuery = DateTime.MinValue; });
            AddButton("Large positions on wall", Panels.Topology, () => { SpaceVisualizer.Instance.Query_Topology_FindLargePositionsOnWalls(); timeLastQuery = DateTime.MinValue; });
            AddButton("Largest wall", Panels.Topology, () => { SpaceVisualizer.Instance.Query_Topology_FindLargeWall(); timeLastQuery = DateTime.MinValue; });
            AddButton("Positions on floor", Panels.Topology, () => { SpaceVisualizer.Instance.Query_Topology_FindPositionsOnFloor(); timeLastQuery = DateTime.MinValue; });
            AddButton("Large positions on floor", Panels.Topology, () => { SpaceVisualizer.Instance.Query_Topology_FindLargestPositionsOnFloor(); timeLastQuery = DateTime.MinValue; });
            AddButton("Place objects positions", Panels.Topology, () => { SpaceVisualizer.Instance.Query_Topology_FindPositionsPlaceable(); timeLastQuery = DateTime.MinValue; });

            // Shape queries
            ButtonPanels[(int)Panels.Shapes].Button.GetComponentInChildren<Text>().text = "Shape Queries";
            ButtonPanels[(int)Panels.Shapes].Button.onClick.AddListener(() => { SetActiveTab(Panels.Shapes); });
            ReadOnlyCollection<string> customShapes = ShapeDefinition.Instance.CustomShapeDefinitions;
            for (int i = 0; i < customShapes.Count; ++i)
            {
                string shapeName = customShapes[i];
                AddButton(shapeName, Panels.Shapes, () =>
                {
                    SpaceVisualizer.Instance.Query_Shape_FindShapeHalfDims(shapeName);
                    timeLastQuery = DateTime.MinValue;
                });
            }

            // Level solver
            ButtonPanels[(int)Panels.LevelSolver].Button.GetComponentInChildren<Text>().text = "Object Placement";
            ButtonPanels[(int)Panels.LevelSolver].Button.onClick.AddListener(() => { SetActiveTab(Panels.LevelSolver); timeLastQuery = DateTime.MinValue; });
            AddButton("On Floor", Panels.LevelSolver, () => { LevelSolver.Instance.Query_OnFloor(); timeLastQuery = DateTime.MinValue; });
            AddButton("On Wall", Panels.LevelSolver, () => { LevelSolver.Instance.Query_OnWall(); timeLastQuery = DateTime.MinValue; });
            AddButton("On Ceiling", Panels.LevelSolver, () => { LevelSolver.Instance.Query_OnCeiling(); timeLastQuery = DateTime.MinValue; });
            AddButton("On SurfaceEdge", Panels.LevelSolver, () => { LevelSolver.Instance.Query_OnEdge(); timeLastQuery = DateTime.MinValue; });
            AddButton("On FloorAndCeiling", Panels.LevelSolver, () => { LevelSolver.Instance.Query_OnFloorAndCeiling(); timeLastQuery = DateTime.MinValue; });
            AddButton("RandomInAir AwayFromMe", Panels.LevelSolver, () => { LevelSolver.Instance.Query_RandomInAir_AwayFromMe(); timeLastQuery = DateTime.MinValue; });
            AddButton("OnEdge NearCenter", Panels.LevelSolver, () => { LevelSolver.Instance.Query_OnEdge_NearCenter(); timeLastQuery = DateTime.MinValue; });
            AddButton("OnFloor AwayFromMe", Panels.LevelSolver, () => { LevelSolver.Instance.Query_OnFloor_AwayFromMe(); timeLastQuery = DateTime.MinValue; });
            AddButton("OnFloor NearMe", Panels.LevelSolver, () => { LevelSolver.Instance.Query_OnFloor_NearMe(); timeLastQuery = DateTime.MinValue; });

            // Default one of them active
            SetActiveTab(Panels.Topology);
        }

        private void AddButton(string text, Panels panel, UnityEngine.Events.UnityAction action)
        {
            Button button = Instantiate(PrefabButton);
            button.GetComponentInChildren<Text>().text = text;
            button.transform.SetParent(ButtonPanels[(int)panel].ButtonGrid.transform, false);
            button.transform.localScale = Vector3.one;
            button.onClick.AddListener(action);

            ButtonPanels[(int)panel].GridButtons.Add(button);
        }

        private void PlaceMenu(Vector3 position, Vector3 normal, bool needsBillboarding = false)
        {
            // Offset in a bit
            position -= normal * 0.05f;
            Quaternion rotation = Quaternion.LookRotation(normal, Vector3.up);

            // Place it
            transform.position = position;
            transform.rotation = rotation;

            // Setup the menu
            SetupMenus();

            // Enable it
            ParentCanvas.gameObject.SetActive(true);

            // Create up a box
            MenuAnimatedBox = new AnimatedBox(0.0f, position, rotation, new Color(1.0f, 1.0f, 1.0f, 0.25f), new Vector3(MenuWidth * 0.5f, MenuHeight * 0.5f, 0.025f), LineDrawer.DefaultLineWidth * 0.5f);

            // Initial position
            transform.position = MenuAnimatedBox.AnimPosition.Evaluate(MenuAnimatedBox.Time);
            transform.rotation = MenuAnimatedBox.Rotation * Quaternion.AngleAxis(360.0f * MenuAnimatedBox.AnimRotation.Evaluate(MenuAnimatedBox.Time), Vector3.up);

            // Billboarding (note that because of the transition animation we need to place this late)
            placedMenuNeedsBillboard = needsBillboarding;

            // And mark that we've done it
            HasPlacedMenu = true;
        }

        private void Update()
        {
            Update_Colors();

            // Animated box
            if (MenuAnimatedBox != null)
            {
                // We're using the animated box for the animation only
                MenuAnimatedBox.Update(Time.deltaTime);

                // Billboarding
                if (MenuAnimatedBox.IsAnimationComplete &&
                    placedMenuNeedsBillboard)
                {
                    // Rotate to face the user
                    transform.position = MenuAnimatedBox.AnimPosition.Evaluate(MenuAnimatedBox.Time);
                    Vector3 lookDirTarget = Camera.main.transform.position - transform.position;
                    lookDirTarget = (new Vector3(lookDirTarget.x, 0.0f, lookDirTarget.z)).normalized;
                    transform.rotation = Quaternion.Slerp(transform.rotation, Quaternion.LookRotation(-lookDirTarget), Time.deltaTime * 10.0f);
                }
                else
                {
                    // Keep the UI locked to the animated box
                    transform.position = MenuAnimatedBox.AnimPosition.Evaluate(MenuAnimatedBox.Time);
                    transform.rotation = MenuAnimatedBox.Rotation * Quaternion.AngleAxis(360.0f * MenuAnimatedBox.AnimRotation.Evaluate(MenuAnimatedBox.Time), Vector3.up);
                }
            }
        }
    }
}<|MERGE_RESOLUTION|>--- conflicted
+++ resolved
@@ -97,53 +97,53 @@
             SpatialUnderstandingDllTopology.TopologyResult[] resultsTopology = new SpatialUnderstandingDllTopology.TopologyResult[1];
             IntPtr resultsTopologyPtr = SpatialUnderstanding.Instance.UnderstandingDLL.PinObject(resultsTopology);
 
-        // Place on a wall (do it in a thread, as it can take a little while)
-        SpatialUnderstandingDllObjectPlacement.ObjectPlacementDefinition placeOnWallDef = 
-            SpatialUnderstandingDllObjectPlacement.ObjectPlacementDefinition.Create_OnWall(new Vector3(MenuWidth * 0.5f, MenuHeight * 0.5f, MenuMinDepth * 0.5f), 0.5f, 3.0f);
-        SpatialUnderstandingDllObjectPlacement.ObjectPlacementResult placementResult = SpatialUnderstanding.Instance.UnderstandingDLL.GetStaticObjectPlacementResult();
-
-        var thread =
+            // Place on a wall (do it in a thread, as it can take a little while)
+            SpatialUnderstandingDllObjectPlacement.ObjectPlacementDefinition placeOnWallDef = 
+                SpatialUnderstandingDllObjectPlacement.ObjectPlacementDefinition.Create_OnWall(new Vector3(MenuWidth * 0.5f, MenuHeight * 0.5f, MenuMinDepth * 0.5f), 0.5f, 3.0f);
+            SpatialUnderstandingDllObjectPlacement.ObjectPlacementResult placementResult = SpatialUnderstanding.Instance.UnderstandingDLL.GetStaticObjectPlacementResult();
+
+            var thread =
 #if UNITY_EDITOR || !UNITY_WSA
-            new System.Threading.Thread
+                new System.Threading.Thread
 #else
-            System.Threading.Tasks.Task.Run
+                System.Threading.Tasks.Task.Run
 #endif
-        (() => {
-            if (SpatialUnderstandingDllObjectPlacement.Solver_PlaceObject(
-                "UIPlacement",
-                SpatialUnderstanding.Instance.UnderstandingDLL.PinObject(placeOnWallDef),
-                0,
-                IntPtr.Zero,
-                0,
-                IntPtr.Zero,
-                SpatialUnderstanding.Instance.UnderstandingDLL.GetStaticObjectPlacementResultPtr()) == 0)
-            {
-                placementResult = null;
-            }
-        });
+            (() => {
+                if (SpatialUnderstandingDllObjectPlacement.Solver_PlaceObject(
+                    "UIPlacement",
+                    SpatialUnderstanding.Instance.UnderstandingDLL.PinObject(placeOnWallDef),
+                    0,
+                    IntPtr.Zero,
+                    0,
+                    IntPtr.Zero,
+                    SpatialUnderstanding.Instance.UnderstandingDLL.GetStaticObjectPlacementResultPtr()) == 0)
+                {
+                    placementResult = null;
+                }
+            });
 
 #if UNITY_EDITOR || !UNITY_WSA
-        thread.Start();
+            thread.Start();
 #endif
 
-        while
-            (
+            while
+                (
 #if UNITY_EDITOR || !UNITY_WSA
-            !thread.Join(TimeSpan.Zero)
+                !thread.Join(TimeSpan.Zero)
 #else
-            !thread.IsCompleted
+                !thread.IsCompleted
 #endif
-            )
-        {
-            yield return null;
-        }
-        if (placementResult != null)
-        {
-            Debug.Log("PlaceMenu - ObjectSolver-OnWall");
-            Vector3 posOnWall = placementResult.Position - placementResult.Forward * MenuMinDepth * 0.5f;
-            PlaceMenu(posOnWall, -placementResult.Forward);
-            yield break;
-        }
+                )
+            {
+                yield return null;
+            }
+            if (placementResult != null)
+            {
+                Debug.Log("PlaceMenu - ObjectSolver-OnWall");
+                Vector3 posOnWall = placementResult.Position - placementResult.Forward * MenuMinDepth * 0.5f;
+                PlaceMenu(posOnWall, -placementResult.Forward);
+                yield break;
+            }
 
             // Wait a frame
             yield return null;
@@ -202,25 +202,17 @@
             float timeSinceQuery = (float)(DateTime.Now - timeLastQuery).TotalSeconds;
             float alphaScale = Mathf.SmoothStep(0.0f, 1.0f, Mathf.Clamp01(timeSinceQuery - TimeToFadeAfterQuery)) * 0.8f + 0.2f;
 
-<<<<<<< HEAD
-            ButtonPanels[i].ButtonImage.color = isEnabled ? colorButtonActive : colorButtonInactive;
-            ButtonPanels[i].Background.enabled = isEnabled;
-            ButtonPanels[i].Background.color = isEnabled ? colorPanelActive : colorPanelInactive;
-            ButtonPanels[i].ButtonGrid.enabled = isEnabled;
-=======
             // Colors
             Color colorButtonActive = new Color(1.0f, 1.0f, 1.0f, 0.8f * alphaScale);
             Color colorButtonInactive = new Color(1.0f, 1.0f, 1.0f, 0.25f * alphaScale);
             Color colorPanelActive = new Color(1.0f, 1.0f, 1.0f, 0.6f * alphaScale);
             Color colorPanelInactive = new Color(1.0f, 1.0f, 1.0f, 0.15f * alphaScale);
->>>>>>> e5fc8c3f
 
             // Colors on buttons
             for (int i = 0; i < (int)Panels.PANEL_COUNT; ++i)
             {
                 bool isEnabled = (i == (int)ActivePanel);
 
-                ButtonPanels[i].Button.enabled = isEnabled;
                 ButtonPanels[i].ButtonImage.color = isEnabled ? colorButtonActive : colorButtonInactive;
                 ButtonPanels[i].Background.enabled = isEnabled;
                 ButtonPanels[i].Background.color = isEnabled ? colorPanelActive : colorPanelInactive;
