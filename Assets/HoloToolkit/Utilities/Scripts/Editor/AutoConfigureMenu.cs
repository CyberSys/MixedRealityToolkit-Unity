--- conflicted
+++ resolved
@@ -28,51 +28,30 @@
         /// <summary>
         /// Applies recommended scene settings to the current scenes
         /// </summary>
-<<<<<<< HEAD
         [MenuItem("HoloToolkit/Configure/Apply Mixed Reality Scene Settings", false, 1)]
-        public static void ApplySceneSettings()
-        {
-            SceneSettingsWindow window = (SceneSettingsWindow)EditorWindow.GetWindow(typeof(SceneSettingsWindow), true, "Apply Mixed Reality Scene Settings");
-=======
-        [MenuItem("HoloToolkit/Configure/Apply HoloLens Scene Settings", false, 1)]
         public static void ShowSceneSettingsWindow()
         {
-            var window = (SceneSettingsWindow)EditorWindow.GetWindow(typeof(SceneSettingsWindow), true, "Apply HoloLens Scene Settings");
->>>>>>> 333f6d55
+            var window = (SceneSettingsWindow)EditorWindow.GetWindow(typeof(SceneSettingsWindow), true, "Apply Mixed Reality Scene Settings");
             window.Show();
         }
 
         /// <summary>
         /// Applies recommended project settings to the current project
         /// </summary>
-<<<<<<< HEAD
         [MenuItem("HoloToolkit/Configure/Apply Mixed Reality Project Settings", false, 1)]
-        public static void ApplyProjectSettings()
-        {
-            ProjectSettingsWindow window = (ProjectSettingsWindow)EditorWindow.GetWindow(typeof(ProjectSettingsWindow), true, "Apply Mixed Reality Project Settings");
-=======
-        [MenuItem("HoloToolkit/Configure/Apply HoloLens Project Settings", false, 1)]
         public static void ShowProjectSettingsWindow()
         {
-            var window = (ProjectSettingsWindow)EditorWindow.GetWindow(typeof(ProjectSettingsWindow), true, "Apply HoloLens Project Settings");
->>>>>>> 333f6d55
+            var window = (ProjectSettingsWindow)EditorWindow.GetWindow(typeof(ProjectSettingsWindow), true, "Apply Mixed Reality Project Settings");
             window.Show();
         }
 
         /// <summary>
         /// Applies recommended capability settings to the current project
         /// </summary>
-<<<<<<< HEAD
         [MenuItem("HoloToolkit/Configure/Apply Mixed Reality Capability Settings", false, 2)]
-        static void ApplyHoloLensCapabilitySettings()
-        {
-            CapabilitySettingsWindow window = (CapabilitySettingsWindow)EditorWindow.GetWindow(typeof(CapabilitySettingsWindow), true, "Apply Mixed Reality Capability Settings");
-=======
-        [MenuItem("HoloToolkit/Configure/Apply HoloLens Capability Settings", false, 2)]
         public static void ShowCapabilitySettingsWindow()
         {
-            var window = (CapabilitySettingsWindow)EditorWindow.GetWindow(typeof(CapabilitySettingsWindow), true, "Apply HoloLens Capability Settings");
->>>>>>> 333f6d55
+            var window = (CapabilitySettingsWindow)EditorWindow.GetWindow(typeof(CapabilitySettingsWindow), true, "Apply Mixed Reality Capability Settings");
             window.Show();
         }
 
