--- conflicted
+++ resolved
@@ -55,21 +55,11 @@
 installed and present in the PATH environment variable. If neither of those requirements are
  true, this error may manifest in the Unity console:
 
-<<<<<<< HEAD
-```
-Win32Exception: ApplicationName='dotnet', CommandLine='msbuild DotNetAdapter.csproj -restore  -v:minimal -p:NuGetInteractive=true  -t:Build -p:Configuration=Release -nologo', CurrentDirectory='C:\src\Assets\MixedRealityToolkit.Providers\WindowsMixedReality\Shared\DotNetAdapter', Native error= The system cannot find the file specified.
-```
-
-The solution to this is to ensure that the [.NET Core CLI tools are installed]
-(https://docs.microsoft.com/en-us/dotnet/core/tools/?tabs=netcore2x) and reboot the system
-to force all apps to get a refreshed system path.
-=======
 ```cmd
 Win32Exception: ApplicationName='dotnet', CommandLine='msbuild DotNetAdapter.csproj -restore  -v:minimal -p:NuGetInteractive=true  -t:Build -p:Configuration=Release -nologo', CurrentDirectory='C:\src\Assets\MixedRealityToolkit.Providers\WindowsMixedReality\Shared\DotNetAdapter', Native error= The system cannot find the file specified.
 ```
 
 The solution to this is to ensure that the [.NET Core CLI tools are installed](https://docs.microsoft.com/dotnet/core/tools/?tabs=netcore2x) and reboot the system to force all apps to get a refreshed system path.
->>>>>>> d94ff6db
 
 If hand joints over remoting are still not working after following the above steps, there might be something misconfigured in the profiles for general hand joints on-device. In that case, please [reach out on one of our help resources](../GettingStartedWithTheMRTK.md#getting-help).
 
