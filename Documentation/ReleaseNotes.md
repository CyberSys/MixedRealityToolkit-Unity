--- conflicted
+++ resolved
@@ -1,8 +1,4 @@
-<<<<<<< HEAD
 # Microsoft Mixed Reality Toolkit 2.6.0 release notes
-=======
-# Microsoft Mixed Reality Toolkit 2.5.1 release notes
->>>>>>> 1794c289
 
 - [What's new](#whats-new)
 - [Breaking changes](#breaking-changes)
@@ -11,36 +7,13 @@
 
 ## What's new
 
-<<<<<<< HEAD
 ## Breaking changes
-
-## Known issues
-=======
-> [!NOTE]
-> The Mixed Reality Toolkit 2.5.1 release is available exclusively via the [Unity Package Manager](usingupm.md).
-
-### Package dependency errors fixed
-
-This release fixes incorrect inter-package file dependencies (ex: files in Standard Assets no longer incorrectly reference files in Foundation). Version 2.5.1 also adds an explicit dependency on Text Mesh Pro.
-
-### Standard Assets package shaders copied to Assets/MRTK/Shaders
-
-When the Standard Assets package is installed via UPM, the shaders will be copied to the Assets/MRTK/Shaders folder so that they will no longer be immutable. This resolves the issue of shaders updated for the Universal Render Pipeline (URP) reverting the legacy behavior the next time the project is loaded.
-
-### Fixed teleport cursor sticking to hands
-
-This release fixes an [issue](https://github.com/microsoft/MixedRealityToolkit-Unity/issues/8755) where the teleport destination cursor can stick to hand visuals.
-
-## Breaking changes
-
-There are no breaking changes since version 2.5.0.
 
 ## Known issues
 
 ### Some Mixed Reality Toolkit Standard Shader features require the Foundation package
 
 When imported via the Unity Package Manager, the MRTK Standard Shader utilities scripts (ex: HoverLight.cs) are not co-located with the shader in the Standard Assets package. To access this functionality, applications will require the Foundation package to be imported.
->>>>>>> 1794c289
 
 ### CameraCache may create a new camera on shutdown
 
