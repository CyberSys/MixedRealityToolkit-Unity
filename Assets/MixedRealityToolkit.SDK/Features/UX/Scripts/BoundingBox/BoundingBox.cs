--- conflicted
+++ resolved
@@ -1153,7 +1153,7 @@
                 {
                     GameObject cube = GameObject.CreatePrimitive(PrimitiveType.Cube);
                     cube.name = "corner_" + i.ToString();
-                    cube.transform.localScale = new Vector3(scaleHandleSize * scaleHandleSize, scaleHandleSize * scaleHandleSize, scaleHandleSize * scaleHandleSize);
+                    cube.transform.localScale = new Vector3(scaleHandleSize, scaleHandleSize, scaleHandleSize);
                     cube.transform.position = boundsCorners[i];
 
                     // In order for the cube to be grabbed using near interaction we need
@@ -1654,11 +1654,7 @@
             }
         }
 
-<<<<<<< HEAD
-        private void InitializeDataStructures()
-=======
         private void InitializeRigRoot()
->>>>>>> 34929250
         {
             var rigRootObj = new GameObject(rigRootName);
             rigRoot = rigRootObj.transform;
@@ -2317,30 +2313,7 @@
             }
         }
 
-<<<<<<< HEAD
-        void IMixedRealityPointerHandler.OnPointerDown(MixedRealityPointerEventData eventData)
-=======
-        void DropController()
-        {
-            HandleType lastHandleType = currentHandleType;
-            currentPointer = null;
-            currentHandleType = HandleType.None;
-            ResetHandleVisibility();
-
-            if (lastHandleType == HandleType.Scale)
-            {
-                if (debugText != null) debugText.text = "OnPointerUp:ScaleStopped";
-                ScaleStopped?.Invoke();
-            }
-            else if (lastHandleType == HandleType.Rotation)
-            {
-                if (debugText != null) debugText.text = "OnPointerUp:RotateStopped";
-                RotateStopped?.Invoke();
-            }
-        }
-
         private void OnPointerDown(MixedRealityPointerEventData eventData)
->>>>>>> 34929250
         {
             if (currentPointer == null && !eventData.used)
             {
@@ -2438,11 +2411,6 @@
 
 
         #region Unused Event Handlers
-<<<<<<< HEAD
-
-        void IMixedRealityPointerHandler.OnPointerClicked(MixedRealityPointerEventData eventData) { }
-=======
->>>>>>> 34929250
 
         void IMixedRealityFocusChangedHandler.OnBeforeFocusChange(FocusEventData eventData) { }
         
