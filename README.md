--- conflicted
+++ resolved
@@ -18,26 +18,17 @@
 
 * Ensure an extensive framework for advanced integrators, with the ability to swap out core components with their own should they wish to, or simply extend the framework to add new capabilities.
 
-
-<<<<<<< HEAD
-> Learn more about the architecture behind [Windows Mixed Reality - vNext](MRTK-vNext.md) here.
-
-> Learn more about the approach behind the [Windows Mixed Reality - vNext SDK](MRTK-SDK.md) here.
-
-> Find this readme, other documentation articles and the MRTK api reference on our [developer documentation on github.io](https://microsoft.github.io/MixedRealityToolkit-Unity/). 
-
 # Build Status
 
 | Branch | Status |
 |---|---|
 | `mrtk_development` |[![Build status](https://dev.azure.com/aipmr/MixedRealityToolkit-Unity-CI/_apis/build/status/public/mrtk_development-CI)](https://dev.azure.com/aipmr/MixedRealityToolkit-Unity-CI/_build/latest?definitionId=1)|
-=======
+
  # Required Software
 | [![Windows 10 Creators Update](External/ReadMeImages/MRTK170802_Short_17.png)](https://www.microsoft.com/software-download/windows10) [Windows 10 FCU](https://www.microsoft.com/software-download/windows10)| [![Unity](External/ReadMeImages/MRTK170802_Short_18.png)](https://unity3d.com/get-unity/download/archive) [Unity 3D](https://unity3d.com/get-unity/download/archive)| [![Visual Studio 2017](External/ReadMeImages/MRTK170802_Short_19.png)](http://dev.windows.com/downloads) [Visual Studio 2017](http://dev.windows.com/downloads)| [![Simulator (optional)](External/ReadMeImages/MRTK170802_Short_20.png)](https://go.microsoft.com/fwlink/?linkid=852626) [Simulator (optional)](https://go.microsoft.com/fwlink/?linkid=852626)|
 | :--- | :--- | :--- | :--- |
 | To develop apps for mixed reality headsets, you need the Windows 10 Fall Creators Update | The Unity 3D engine provides support for building mixed reality projects in Windows 10 | Visual Studio is used for code editing, deploying and building UWP app packages | The Emulators allow you test your app without the device in a simulated environment |
 
->>>>>>> 8cede04b
 
 # Supported Platform 
 
