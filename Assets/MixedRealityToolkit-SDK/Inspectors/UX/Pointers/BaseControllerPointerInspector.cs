--- conflicted
+++ resolved
@@ -12,10 +12,7 @@
     {
         private SerializedProperty cursorPrefab;
         private SerializedProperty disableCursorOnStart;
-<<<<<<< HEAD
-=======
         private SerializedProperty setCursorVisibilityOnSourceDetected;
->>>>>>> 0a3b5dbb
         private SerializedProperty raycastOrigin;
         private SerializedProperty pointerExtent;
         private SerializedProperty activeHoldAction;
@@ -33,10 +30,7 @@
 
             cursorPrefab = serializedObject.FindProperty("cursorPrefab");
             disableCursorOnStart = serializedObject.FindProperty("disableCursorOnStart");
-<<<<<<< HEAD
-=======
             setCursorVisibilityOnSourceDetected = serializedObject.FindProperty("setCursorVisibilityOnSourceDetected");
->>>>>>> 0a3b5dbb
             raycastOrigin = serializedObject.FindProperty("raycastOrigin");
             pointerExtent = serializedObject.FindProperty("pointerExtent");
             activeHoldAction = serializedObject.FindProperty("activeHoldAction");
@@ -59,10 +53,7 @@
             {
                 EditorGUILayout.PropertyField(cursorPrefab);
                 EditorGUILayout.PropertyField(disableCursorOnStart);
-<<<<<<< HEAD
-=======
                 EditorGUILayout.PropertyField(setCursorVisibilityOnSourceDetected);
->>>>>>> 0a3b5dbb
                 EditorGUILayout.PropertyField(raycastOrigin);
                 EditorGUILayout.PropertyField(pointerExtent);
                 EditorGUILayout.PropertyField(pointerOrientation);
