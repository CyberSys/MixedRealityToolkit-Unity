--- conflicted
+++ resolved
@@ -2,10 +2,6 @@
 // Licensed under the MIT License. See LICENSE in the project root for license information.
 
 using UnityEngine;
-<<<<<<< HEAD
-
-=======
->>>>>>> ab9a54f1
 #if UNITY_WSA
 #if UNITY_2017_2_OR_NEWER
 using UnityEngine.XR.WSA.Input;
