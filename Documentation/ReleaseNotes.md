<<<<<<< HEAD
# Microsoft Mixed Reality Toolkit 2.6.0 release notes
=======
# Microsoft Mixed Reality Toolkit 2.5.3 release notes
>>>>>>> 1564bda7

- [What's new](#whats-new)
- [Breaking changes](#breaking-changes)
- [Updating guidance](Updating.md#upgrading-to-a-new-version-of-mrtk)
- [Known issues](#known-issues)

> [!IMPORTANT]
> There is a known compiler issue that impacts applications built for Microsoft HoloLens 2 using
> ARM64. This issue is fixed by updating Visual Studio 2019 to version 16.8 or later. If you are unable to update Visual Studio,
> please import the `com.microsoft.mixedreality.toolkit.tools` package to apply a workaround.

## What's new

### Fixes a regression with Oculus introduced in 2.5.2

2.5.2 introduced [a build issue when integrating the Oculus SDK](https://github.com/microsoft/MixedRealityToolkit-Unity/issues/9083). This release reverts that issue.

### Add support for OpenXR

Initial support for Unity's OpenXR preview package and Microsoft's Mixed Reality OpenXR package has been added. See [the MRTK/XRSDK getting started page](GettingStartedWithMRTKAndXRSDK.md), [Unity's forum post](https://forum.unity.com/threads/unity-support-for-openxr-in-preview.1023613/), or [Microsoft's documentation](https://aka.ms/openxr-unity-install) for more information.

> [!IMPORTANT]
> OpenXR in Unity is only supported on Unity 2020.2 and higher.
>
> Currently, it also only supports x64 and ARM64 builds.

### HP Motion Controllers now supported with MRTK

Controllers for the HP Reverb G2 now work natively with MRTK.

### Teleportation with the teleport gesture now supported on all platforms

<<<<<<< HEAD
Users can now use the teleport gesture to move around their play space across all platforms. To teleport with a controller on MR devices with default configurations, use the thumbstick. To teleport with
articulated hands, make a gesture with your palm facing up with the index and thumb sticking outwards, completing the teleport by curling the index finger. To teleport with input simulation, please
see our updated [Input Simulation Service documentation](InputSimulation/InputSimulationService.md#hand-gestures).

  ![Teleport Gesture](Images/ReleaseNotes/HandTeleport.gif)

### Runtime profile switching support

MRTK now allows profile switching both before the initialization of the MRTK instance (i.e. Pre MRTK initialization profile switch) and after a profile has been in active use (i.e. Active profile switch). The former switch can be used to enable select components based on capabilities of the hardware, while the latter can be used to modify experience as the user enters a subpart of the application. Please read the [documentation on profile switching](MixedRealityConfigurationGuide.md#changing-profiles-at-runtime) for more information and code samples.

### Directional Indicator and Follow Solvers Graduated from Experimental

Two new solvers are ready for use with mainline MRTK.

  ![Directional Indicator Solver](Images/Solver/DirectionalIndicatorExampleScene.gif)

## Breaking changes

### Certain fields of imported GLTF objects are now capitalized

Due to deserialization related issues some fields of imported GLTF objects are now starting with capital letters. The affected fields are (in their new names): `ComponentType`, `Path`, `Interpolation`, `Target`, `Type`, `Mode`, `MagFilter`, `MinFilter`, `WrapS`, `WrapT`.
=======
Support for MSBuild for Unity has been removed as of the 2.5.2 release, to align with [Unity's new package guidance](https://forum.unity.com/threads/updates-to-our-terms-of-service-and-new-package-guidelines.999940/).
>>>>>>> 1564bda7

## Known issues

### OpenXR

There's currently a known issue with Holographic Remoting and OpenXR, where hand joints aren't consistently available.
Additionally, the eye tracking sample scenes aren't currently compatible, though eye tracking *does* work.
Lastly, there's an additional issue where some OpenXR APIs return DllNotFound exceptions if they're called in the editor before an XR session is established.

### Some Mixed Reality Toolkit Standard Shader features require the Foundation package

When imported via the Unity Package Manager, the MRTK Standard Shader utilities scripts (ex: HoverLight.cs) are not co-located with the shader in the Standard Assets package. To access this functionality, applications will require the Foundation package to be imported.

### CameraCache may create a new camera on shutdown

In some situations (e.g. when using the LeapMotion provider in the Unity Editor), it is possible for the CameraCache to re-create the MainCamera on shutdown. Please see [this issue](https://github.com/microsoft/MixedRealityToolkit-Unity/issues/8459) for more information.

### FileNotFoundException when examples are imported via Unity Package Manager

Depending on the length of the project path, importing examples via Unity Package Manager may generate FileNotFoundException messages in the Unity Console. The
cause of this is the path to the "missing" file being longer than MAX_PATH (256 characters). To resolve, please shorten the length of the project path.

### No spatializer was specified. The application will not support Spatial Sound

A "No spatializer was specified" warning will appear if an audio spatializer is not configured. This can occur if no XR package is installed, as Unity includes spatializers in these packages.

To resolve, please ensure that:

- **Window** > **Package Manager** has one or more XR packages installed
- **Mixed Reality Toolkit** > **Utilities** > **Configure Unity Project** and make a selection for **Audio Spatializer**

  ![Select Audio Spatializer](Images/ReleaseNotes/SpatializerSelection.png)

### NullReferenceException: Object reference not set to an instance of an object (SceneTransitionService.Initialize)

In some situations, opening `EyeTrackingDemo-00-RootScene` may cause a NullReferenceException in the Initialize method of the SceneTransitionService class.
This error is due to the Scene Transition Service's configuration profile being unset. To resolve, please use the following steps:

- Navigate to the `MixedRealityToolkit` object in the Hierarchy
- In the Inspector window, select `Extensions`
- If not expanded, expand `Scene Transition Service`
- Set the value of `Configuration Profile` to **MRTKExamplesHubSceneTransitionServiceProfile**

<img src="Images/ReleaseNotes/FixSceneTransitionProfile.png" width="500px">

### Oculus Quest

There is currently a known issue for using the [Oculus XR plugin with when targeting Standalone platforms](https://forum.unity.com/threads/unable-to-start-oculus-xr-plugin.913883/).  Check the Oculus bug tracker/forums/release notes for updates.

The bug is signified with this set of 3 errors:

![Oculus XR Plugin Error](https://forum.unity.com/attachments/erori-unity-png.644204/)

### UnityUI and TextMeshPro

There's a known issue for newer versions of TextMeshPro (1.5.0+ or 2.1.1+), where the default font size for dropdowns and bold font character spacing has been altered.

![TMP image](https://user-images.githubusercontent.com/68253937/93158069-4d582f00-f6c0-11ea-87ad-94d0ba3ba6e5.png)

This can be worked around by downgrading to an earlier version of TextMeshPro. See [issue #8556](https://github.com/microsoft/MixedRealityToolkit-Unity/issues/8556)
for more details.<|MERGE_RESOLUTION|>--- conflicted
+++ resolved
@@ -1,8 +1,4 @@
-<<<<<<< HEAD
 # Microsoft Mixed Reality Toolkit 2.6.0 release notes
-=======
-# Microsoft Mixed Reality Toolkit 2.5.3 release notes
->>>>>>> 1564bda7
 
 - [What's new](#whats-new)
 - [Breaking changes](#breaking-changes)
@@ -15,10 +11,6 @@
 > please import the `com.microsoft.mixedreality.toolkit.tools` package to apply a workaround.
 
 ## What's new
-
-### Fixes a regression with Oculus introduced in 2.5.2
-
-2.5.2 introduced [a build issue when integrating the Oculus SDK](https://github.com/microsoft/MixedRealityToolkit-Unity/issues/9083). This release reverts that issue.
 
 ### Add support for OpenXR
 
@@ -35,7 +27,6 @@
 
 ### Teleportation with the teleport gesture now supported on all platforms
 
-<<<<<<< HEAD
 Users can now use the teleport gesture to move around their play space across all platforms. To teleport with a controller on MR devices with default configurations, use the thumbstick. To teleport with
 articulated hands, make a gesture with your palm facing up with the index and thumb sticking outwards, completing the teleport by curling the index finger. To teleport with input simulation, please
 see our updated [Input Simulation Service documentation](InputSimulation/InputSimulationService.md#hand-gestures).
@@ -57,9 +48,10 @@
 ### Certain fields of imported GLTF objects are now capitalized
 
 Due to deserialization related issues some fields of imported GLTF objects are now starting with capital letters. The affected fields are (in their new names): `ComponentType`, `Path`, `Interpolation`, `Target`, `Type`, `Mode`, `MagFilter`, `MinFilter`, `WrapS`, `WrapT`.
-=======
+
+### MSBuild for Unity support
+
 Support for MSBuild for Unity has been removed as of the 2.5.2 release, to align with [Unity's new package guidance](https://forum.unity.com/threads/updates-to-our-terms-of-service-and-new-package-guidelines.999940/).
->>>>>>> 1564bda7
 
 ## Known issues
 
