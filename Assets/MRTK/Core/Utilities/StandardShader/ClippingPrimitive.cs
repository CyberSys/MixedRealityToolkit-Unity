--- conflicted
+++ resolved
@@ -172,9 +172,6 @@
         /// <summary>
         /// Removes a renderer to the list of objects this clipping primitive clips.
         /// </summary>
-<<<<<<< HEAD
-        public void RemoveRenderer(Renderer renderer)
-=======
         public void RemoveRenderer(Renderer _renderer)
         {
             int index = renderers.IndexOf(_renderer);
@@ -185,7 +182,6 @@
         }
 
         private void RemoveRenderer(int index, bool autoDestroyMaterial = true)
->>>>>>> 786be87e
         {
             if (renderer != null)
             {
@@ -194,14 +190,7 @@
 
                 if (materialInstance != null)
                 {
-<<<<<<< HEAD
-                    // There is no need to acquire new instances if ones do not already exist since we are 
-                    // in the process of removing.
-                    ToggleClippingFeature(materialInstance.AcquireMaterials(this, false), false);
-                    materialInstance.ReleaseMaterial(this);
-=======
                     materialInstance.ReleaseMaterial(this, autoDestroyMaterial);
->>>>>>> 786be87e
                 }
             }
         }
@@ -216,11 +205,7 @@
                 renderersCache.AddRange(renderers.Keys);
                 foreach (var renderer in renderersCache)
                 {
-<<<<<<< HEAD
-                    RemoveRenderer(renderer);
-=======
                     RemoveRenderer(renderers.Count - 1, autoDestroyMaterial);
->>>>>>> 786be87e
                 }
 
                 renderersCache.Clear();
@@ -347,11 +332,6 @@
             renderersCache.AddRange(renderers.Keys);
             foreach (var cachedRenderer in renderersCache)
             {
-<<<<<<< HEAD
-                if (Application.isPlaying && cachedRenderer == null)
-                {
-                    RemoveRenderer(cachedRenderer);
-=======
                 var _renderer = renderers[i];
                 if (_renderer == null)
                 {
@@ -359,7 +339,6 @@
                     {
                         RemoveRenderer(i);
                     }
->>>>>>> 786be87e
                     continue;
                 }
 
