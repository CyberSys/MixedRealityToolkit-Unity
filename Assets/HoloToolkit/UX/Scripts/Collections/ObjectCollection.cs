--- conflicted
+++ resolved
@@ -62,10 +62,6 @@
         [Tooltip("Radius for the sphere or cylinder")]
         public float Radius = 2f;
 
-<<<<<<< HEAD
-        /// <summary>
-        /// Number of rows per column, column number is automatically determined
-=======
         [SerializeField]
         [Tooltip("Radial range for radial layout")]
         [Range(5f, 360f)]
@@ -82,7 +78,6 @@
 
         /// <summary>
         /// Number of rows per column (column number is automatically determined).
->>>>>>> aeec3a02
         /// </summary>
         [Tooltip("Number of rows per column")]
         public int Rows = 3;
@@ -450,8 +445,6 @@
         }
 
         /// <summary>
-<<<<<<< HEAD
-=======
         /// Internal function for getting the relative mapping based on a source Vec3 and a radius for radial mapping.
         /// </summary>
         /// <param name="source">The source <see cref="Vector3"/> to be mapped to cylinder</param>
@@ -476,7 +469,6 @@
         }
 
         /// <summary>
->>>>>>> aeec3a02
         /// Internal function to check if a node exists in the NodeList.
         /// </summary>
         /// <param name="node">A <see cref="Transform"/> of the node to see if it's in the NodeList</param>
