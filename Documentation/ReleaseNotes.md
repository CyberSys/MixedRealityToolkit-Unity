--- conflicted
+++ resolved
@@ -22,8 +22,7 @@
 
 For instructions on how to deploy your device on the Oculus Quest using the new pipeline, see the [Oculus Quest Setup Guide](CrossPlatform/OculusQuestMRTK.md)
 
-<<<<<<< HEAD
-**Scrolling Object Collection**
+### Scrolling Object Collection
 
 The MRTK UX component has been upgraded from an experimental feature and offers more freedom for layouting 3D content of different sizes with added support for objects that have no colliders attached. A new option for disabling content masking was also added, making prototyping easier. 
 
@@ -31,10 +30,8 @@
 
 ![Scrolling Object Collection](https://user-images.githubusercontent.com/16922045/94465118-51537900-01b7-11eb-8f8b-bf864a8fee03.gif)
 
-**Teleport pointer enabled for articulated hands on Oculus Quest**
-=======
 ### Teleport pointer enabled for articulated hands on Oculus Quest
->>>>>>> f59e491a
+
 
 We now support using the teleport pointer with articulated hands on Oculus Quest!
 
