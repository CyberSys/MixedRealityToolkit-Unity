--- conflicted
+++ resolved
@@ -944,11 +944,7 @@
 
         private void AddManagersForTheCurrentPlatform()
         {
-<<<<<<< HEAD
-            AddManager(typeof(IMixedRealityDeviceManager), new UnityDeviceManager("Unity Device Manager", 10));
-=======
             AddManager(typeof(IMixedRealityDeviceManager), new UnityJoystickManager("Unity Joystick Manager", 10));
->>>>>>> 87f72d65
             AddManager(typeof(IMixedRealityDeviceManager), new UnityTouchDeviceManager("Unity Touch Device Manager", 10));
 
             switch (Application.platform)
@@ -973,11 +969,7 @@
 
         private void AddManagersForTheCurrentPlatformEditor()
         {
-<<<<<<< HEAD
-            AddManager(typeof(IMixedRealityDeviceManager), new UnityDeviceManager("Unity Device Manager", 10));
-=======
             AddManager(typeof(IMixedRealityDeviceManager), new UnityJoystickManager("Unity Joystick Manager", 10));
->>>>>>> 87f72d65
             AddManager(typeof(IMixedRealityDeviceManager), new UnityTouchDeviceManager("Unity Touch Device Manager", 10));
 
             switch (UnityEditor.EditorUserBuildSettings.activeBuildTarget)
