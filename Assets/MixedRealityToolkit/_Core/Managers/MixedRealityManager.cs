﻿// Copyright (c) Microsoft Corporation. All rights reserved.
// Licensed under the MIT License. See LICENSE in the project root for license information.

using Microsoft.MixedReality.Toolkit.Core.Definitions;
using Microsoft.MixedReality.Toolkit.Core.Devices.OpenVR;
using Microsoft.MixedReality.Toolkit.Core.Devices.UnityInput;
using Microsoft.MixedReality.Toolkit.Core.Devices.WindowsMixedReality;
using Microsoft.MixedReality.Toolkit.Core.Extensions;
using Microsoft.MixedReality.Toolkit.Core.Interfaces;
using Microsoft.MixedReality.Toolkit.Core.Interfaces.BoundarySystem;
using Microsoft.MixedReality.Toolkit.Core.Interfaces.Devices;
using Microsoft.MixedReality.Toolkit.Core.Interfaces.InputSystem;
using Microsoft.MixedReality.Toolkit.Core.Interfaces.TeleportSystem;
using Microsoft.MixedReality.Toolkit.Core.Utilities;
using System;
using System.Collections.Generic;
using System.Linq;
using UnityEngine;

namespace Microsoft.MixedReality.Toolkit.Core.Managers
{
    /// <summary>
    /// The Mixed Reality manager is responsible for coordinating the operation of the Mixed Reality Toolkit.
    /// It provides a service registry for all active managers that are used within a project as well as providing the active configuration profile for the project.
    /// The Profile can be swapped out at any time to meet the needs of your project.
    /// </summary>
    public class MixedRealityManager : MonoBehaviour
    {
        #region Mixed Reality Manager Profile configuration

        private bool isMixedRealityManagerInitializing = false;

        /// <summary>
        /// Checks if there is a valid instance of the MixedRealityManager, then checks if there
        /// is there a valid Active Profile on this manager.
        /// </summary>
        public static bool HasActiveProfile
        {
            get
            {
                if (!IsInitialized)
                {
                    return false;
                }

                if (!ConfirmInitialized())
                {
                    return false;
                }

                return Instance.ActiveProfile != null;
            }
        }

        /// <summary>
        /// The active profile of the Mixed Reality Manager which controls which components are active and their initial configuration.
        /// *Note configuration is used on project initialization or replacement, changes to properties while it is running has no effect.
        /// </summary>
        [SerializeField]
        [Tooltip("The current active configuration for the Mixed Reality project")]
        private MixedRealityConfigurationProfile activeProfile = null;

        /// <summary>
        /// The public property of the Active Profile, ensuring events are raised on the change of the configuration
        /// </summary>
        public MixedRealityConfigurationProfile ActiveProfile
        {
            get
            {
#if UNITY_EDITOR
                if (!Application.isPlaying && activeProfile == null)
                {
                    UnityEditor.Selection.activeObject = Instance;
                    UnityEditor.EditorGUIUtility.PingObject(Instance);
                }
#endif // UNITY_EDITOR
                return activeProfile;
            }
            set
            {
                ResetConfiguration(value);
            }
        }

        /// <summary>
        /// When a configuration Profile is replaced with a new configuration, force all managers to reset and read the new values
        /// </summary>
        /// <param name="profile"></param>
        public void ResetConfiguration(MixedRealityConfigurationProfile profile)
        {
            if (activeProfile != null)
            {
                DisableAllManagers();
                DestroyAllManagers();
            }

            activeProfile = profile;

            if (profile != null)
            {
                DisableAllManagers();
                DestroyAllManagers();
            }

            Initialize();
        }

        #endregion Mixed Reality Manager Profile configuration

        #region Mixed Reality runtime component registry

        /// <summary>
        /// Local component registry for the Mixed Reality Manager, to allow runtime use of the Manager.
        /// </summary>
        public List<Tuple<Type, IMixedRealityManager>> MixedRealityComponents { get; } = new List<Tuple<Type, IMixedRealityManager>>();

        private int mixedRealityComponentsCount = 0;

        #endregion Mixed Reality runtime component registry

        /// <summary>
        /// Function called when the instance is assigned.
        /// Once all managers are registered and properties updated, the Mixed Reality Manager will initialize all active managers.
        /// This ensures all managers can reference each other once started.
        /// </summary>
        private void Initialize()
        {
            isMixedRealityManagerInitializing = true;

            //If the Mixed Reality Manager is not configured, stop.
            if (ActiveProfile == null)
            {
                Debug.LogError("No Mixed Reality Configuration Profile found, cannot initialize the Mixed Reality Manager");
                return;
            }

#if UNITY_EDITOR
            if (ActiveProfile.ActiveManagers.Count > 0)
            {
                if (!Application.isPlaying)
                {
                    DisableAllManagers();
                    DestroyAllManagers();
                }
                else
                {
                    ActiveProfile.ActiveManagers.Clear();
                }
            }
#endif

            if (ActiveProfile.IsCameraProfileEnabled)
            {
                if (ActiveProfile.CameraProfile.IsCameraPersistent)
                {
                    CameraCache.Main.transform.root.DontDestroyOnLoad();
                }

                if (MixedRealityCameraProfile.IsOpaque)
                {
                    ActiveProfile.CameraProfile.ApplySettingsForOpaqueDisplay();
                }
                else
                {
                    ActiveProfile.CameraProfile.ApplySettingsForTransparentDisplay();
                }
            }

            #region  Managers Registration

            // If the Input system has been selected for initialization in the Active profile, enable it in the project
            if (ActiveProfile.IsInputSystemEnabled)
            {
#if UNITY_EDITOR
                // Make sure unity axis mappings are set.
                Utilities.Editor.InputMappingAxisUtility.CheckUnityInputManagerMappings(Definitions.Devices.ControllerMappingLibrary.UnityInputManagerAxes);
#endif

                //Enable Input (example initializer)
                AddManager(typeof(IMixedRealityInputSystem), Activator.CreateInstance(ActiveProfile.InputSystemType) as IMixedRealityInputSystem);
            }

            // If the Boundary system has been selected for initialization in the Active profile, enable it in the project
            if (ActiveProfile.IsBoundarySystemEnabled)
            {
                //Enable Boundary (example initializer)
                AddManager(typeof(IMixedRealityBoundarySystem), Activator.CreateInstance(ActiveProfile.BoundarySystemSystemType) as IMixedRealityBoundarySystem);
            }

            // If the Teleport system has been selected for initialization in the Active profile, enable it in the project
            if (ActiveProfile.IsTeleportSystemEnabled)
            {
                AddManager(typeof(IMixedRealityTeleportSystem), Activator.CreateInstance(ActiveProfile.TeleportSystemSystemType) as IMixedRealityTeleportSystem);
            }

            #region ActiveSDK Discovery

            // TODO Microsoft.MixedReality.Toolkit - Active SDK Discovery

            #endregion ActiveSDK Discovery

            #endregion Managers Registration

            #region SDK Initialization

#if UNITY_EDITOR
            AddManagersForTheCurrentPlatformEditor();
#else
            AddManagersForTheCurrentPlatform();
#endif

            #endregion SDK Initialization

            #region Managers Initialization

            //TODO should this be optional?
            //Sort the managers based on Priority
            var orderedManagers = ActiveProfile.ActiveManagers.OrderBy(m => m.Value.Priority).ToArray();
            ActiveProfile.ActiveManagers.Clear();

            foreach (var manager in orderedManagers)
            {
                AddManager(manager.Key, manager.Value);
            }

            InitializeAllManagers();

            #endregion Managers Initialization

            isMixedRealityManagerInitializing = false;
        }

        #region MonoBehaviour Implementation

        private static MixedRealityManager instance;

        /// <summary>
        /// Returns the Singleton instance of the classes type.
        /// If no instance is found, then we search for an instance in the scene.
        /// If more than one instance is found, we throw an error and no instance is returned.
        /// </summary>
        public static MixedRealityManager Instance
        {
            get
            {
                if (IsInitialized)
                {
                    return instance;
                }

                if (Application.isPlaying && !searchForInstance)
                {
                    return null;
                }

                MixedRealityManager[] objects = FindObjectsOfType<MixedRealityManager>();
                searchForInstance = false;

                switch (objects.Length)
                {
                    case 0:
                        instance = new GameObject(nameof(MixedRealityManager)).AddComponent<MixedRealityManager>();
                        break;
                    case 1:
                        instance = objects[0];
                        break;
                    default:
                        Debug.LogError($"Expected exactly 1 {nameof(MixedRealityManager)} but found {objects.Length}.");
                        return null;
                }

                instance.InitializeInternal();
                return instance;
            }
        }

        /// <summary>
        /// Flag to search for instance the first time Instance property is called.
        /// Subsequent attempts will generally switch this flag false, unless the instance was destroyed.
        /// </summary>
        // ReSharper disable once StaticMemberInGenericType
        private static bool searchForInstance = true;

        /// <summary>
        /// Expose an assertion whether the MixedRealityManager class is initialized.
        /// </summary>
        public static void AssertIsInitialized()
        {
            Debug.Assert(IsInitialized, "The MixedRealityManager has not been initialized.");
        }

        /// <summary>
        /// Returns whether the instance has been initialized or not.
        /// </summary>
        public static bool IsInitialized => instance != null;

        /// <summary>
        /// Static function to determine if the MixedRealityManager class has been initialized or not.
        /// </summary>
        /// <returns></returns>
        public static bool ConfirmInitialized()
        {
            // ReSharper disable once UnusedVariable
            // Assigning the Instance to access is used Implicitly.
            MixedRealityManager access = Instance;
            return IsInitialized;
        }

        /// <summary>
        /// Lock property for the Mixed Reality Manager to prevent reinitialization
        /// </summary>
        private readonly object initializedLock = new object();

        private void InitializeInternal()
        {
            lock (initializedLock)
            {
                if (IsInitialized) { return; }

                instance = this;

                if (Application.isPlaying)
                {
                    DontDestroyOnLoad(instance.transform.root);
                }

                Application.quitting += ApplicationOnQuitting;

#if UNITY_EDITOR
                UnityEditor.EditorApplication.playModeStateChanged += playModeState =>
                {
                    if (playModeState == UnityEditor.PlayModeStateChange.ExitingEditMode && activeProfile == null)
                    {
                        UnityEditor.EditorApplication.isPlaying = false;
                        UnityEditor.Selection.activeObject = Instance;
                        UnityEditor.EditorGUIUtility.PingObject(Instance);
                    }
                };
#endif // UNITY_EDITOR

                Initialize();
            }
        }

        private void ApplicationOnQuitting()
        {
            DisableAllManagers();
            DestroyAllManagers();
        }

        /// <summary>
        /// Base Awake method that sets the Singleton's unique instance.
        /// Called by Unity when initializing a MonoBehaviour.
        /// Scripts that extend Singleton should be sure to call base.Awake() unless they want
        /// lazy initialization
        /// </summary>
        private void Awake()
        {
            if (IsInitialized && instance != this)
            {
                if (Application.isEditor)
                {
                    DestroyImmediate(this);
                }
                else
                {
                    Destroy(this);
                }

                Debug.LogWarning("Trying to instantiate a second instance of the Mixed Reality Manager. Additional Instance was destroyed");
            }
            else if (!IsInitialized)
            {
                InitializeInternal();
                searchForInstance = false;
            }
        }

        /// <summary>
        /// The MonoBehaviour OnEnable event, which is then circulated to all active managers
        /// </summary>
        private void OnEnable()
        {
            EnableAllManagers();
        }

        /// <summary>
        /// The MonoBehaviour Update event, which is then circulated to all active managers
        /// </summary>
        private void Update()
        {
            UpdateAllManagers();
        }

        /// <summary>
        /// The MonoBehaviour OnDisable event, which is then circulated to all active managers
        /// </summary>
        private void OnDisable()
        {
            DisableAllManagers();
        }

        /// <summary>
        /// The MonoBehaviour Destroy event, which is then circulated to all active managers prior to the Mixed Reality Manager being destroyed
        /// </summary>
        private void OnDestroy()
        {
            DestroyAllManagers();

            if (instance == this)
            {
                instance = null;
                searchForInstance = true;
            }
        }

        #endregion MonoBehaviour Implementation

        #region Manager Container Management

        #region Individual Manager Management

        /// <summary>
        /// Add a new manager to the Mixed Reality Manager active Manager registry.
        /// </summary>
        /// <param name="type">The interface type for the system to be managed.  E.G. InputSystem, BoundarySystem</param>
        /// <param name="manager">The Instance of the manager class to register</param>
        public void AddManager(Type type, IMixedRealityManager manager)
        {
            if (ActiveProfile == null)
            {
                Debug.LogError($"Unable to add a new {type.Name} Manager as the Mixed Reality manager has to Active Profile");
            }

            if (type == null) { throw new ArgumentNullException(nameof(type)); }
            if (manager == null) { throw new ArgumentNullException(nameof(manager)); }

            if (IsCoreManagerType(type))
            {
                IMixedRealityManager preexistingManager;
                if (IsCoreManagerType(type))
                {
                    ActiveProfile.ActiveManagers.TryGetValue(type, out preexistingManager);
                }
                else
                {
                    GetComponentByType(type, out preexistingManager);
                }

                if (preexistingManager == null)
                {
                    ActiveProfile.ActiveManagers.Add(type, manager);
                }
                else
                {
                    Debug.LogError($"There's already a {type.Name} registered.");
                }
            }
            else
            {
                MixedRealityComponents.Add(new Tuple<Type, IMixedRealityManager>(type, manager));
                if (!isMixedRealityManagerInitializing) { manager.Initialize(); }
                mixedRealityComponentsCount = MixedRealityComponents.Count;
            }
        }

        /// <summary>
        /// Generic function used to retrieve a manager from the Mixed Reality Manager active manager registry
        /// </summary>
        /// <typeparam name="T">The interface type for the system to be retrieved.  E.G. InputSystem, BoundarySystem.
        /// *Note type should be the Interface of the system to be retrieved and not the class itself</typeparam>
        /// <returns>The instance of the manager class that is registered with the selected Interface</returns>
        public T GetManager<T>() where T : IMixedRealityManager
        {
            return (T)GetManager(typeof(T));
        }

        /// <summary>
        /// Retrieve a manager from the Mixed Reality Manager active manager registry
        /// </summary>
        /// <param name="type">The interface type for the system to be retrieved.  E.G. InputSystem, BoundarySystem</param>
        /// <returns>The Mixed Reality manager of the specified type</returns>
        public IMixedRealityManager GetManager(Type type)
        {
            if (ActiveProfile == null)
            {
                throw new ArgumentNullException($"Unable to get {nameof(type)} Manager as the Mixed Reality Manager has no Active Profile.");
            }

            if (type == null) { throw new ArgumentNullException(nameof(type)); }

            IMixedRealityManager manager;
            if (IsCoreManagerType(type))
            {
                ActiveProfile.ActiveManagers.TryGetValue(type, out manager);
            }
            else
            {
                GetComponentByType(type, out manager);
            }

            if (manager == null)
            {
                throw new NullReferenceException($"Unable to find {type.Name}.");
            }

            return manager;
        }

        /// <summary>
        /// Retrieve a manager from the Mixed Reality Manager active manager registry
        /// </summary>
        /// <param name="type">The interface type for the system to be retrieved.  E.G. InputSystem, BoundarySystem</param>
        /// <param name="managerName">Name of the specific manager</param>
        /// <returns>The Mixed Reality manager of the specified type</returns>
        public IMixedRealityManager GetManager(Type type, string managerName)
        {
            if (ActiveProfile == null)
            {
                throw new ArgumentNullException($"Unable to get {managerName} Manager as the Mixed Reality Manager has no Active Profile");
            }

            if (type == null) { throw new ArgumentNullException(nameof(type)); }
            if (string.IsNullOrEmpty(managerName)) { throw new ArgumentNullException(nameof(managerName)); }

            IMixedRealityManager manager;
            if (IsCoreManagerType(type))
            {
                ActiveProfile.ActiveManagers.TryGetValue(type, out manager);
            }
            else
            {
                GetComponentByTypeAndName(type, managerName, out manager);
            }

            if (manager == null)
            {
                throw new NullReferenceException($"Unable to find {managerName} Manager.");
            }

            return manager;
        }

        /// <summary>
        /// Remove all managers from the Mixed Reality Manager active manager registry for a given type
        /// </summary>
        /// <param name="type">The interface type for the system to be removed.  E.G. InputSystem, BoundarySystem</param>
        public void RemoveManager(Type type)
        {
            if (ActiveProfile == null)
            {
                throw new ArgumentNullException($"Unable to remove {nameof(type)} Manager as the Mixed Reality Manager has no Active Profile");
            }

            if (type == null) { throw new ArgumentNullException(nameof(type)); }

            if (IsCoreManagerType(type))
            {
                ActiveProfile.ActiveManagers.Remove(type);
            }
            else
            {
                MixedRealityComponents.RemoveAll(tuple => tuple.Item1.Name == type.Name);
            }
        }

        /// <summary>
        /// Remove managers from the Mixed Reality Manager active manager registry for a given type and name
        /// Name is only supported for Mixed Reality runtime components
        /// </summary>
        /// <param name="type">The interface type for the system to be removed.  E.G. InputSystem, BoundarySystem</param>
        /// <param name="managerName">The name of the manager to be removed. (Only for runtime components) </param>
        public void RemoveManager(Type type, string managerName)
        {
            if (ActiveProfile == null)
            {
                throw new ArgumentNullException($"Unable to remove {nameof(type)} Manager as the Mixed Reality Manager has no Active Profile");
            }

            if (type == null) { throw new ArgumentNullException(nameof(type)); }
            if (string.IsNullOrEmpty(managerName)) { throw new ArgumentNullException(nameof(managerName)); }

            if (IsCoreManagerType(type))
            {
                ActiveProfile.ActiveManagers.Remove(type);
            }
            else
            {
                MixedRealityComponents.RemoveAll(tuple => tuple.Item1.Name == type.Name && tuple.Item2.Name == managerName);
            }
        }

        /// <summary>
        /// Disable all managers in the Mixed Reality Manager active manager registry for a given type
        /// </summary>
        /// <param name="type">The interface type for the system to be removed.  E.G. InputSystem, BoundarySystem</param>
        public void DisableManager(Type type)
        {
            if (type == null) { throw new ArgumentNullException(nameof(type)); }

            if (IsCoreManagerType(type))
            {
                GetManager(type).Disable();
            }
            else
            {
                foreach (var manager in GetManagers(type))
                {
                    manager.Disable();
                }
            }
        }

        /// <summary>
        /// Disable a specific manager from the Mixed Reality Manager active manager registry
        /// </summary>
        /// <param name="type">The interface type for the system to be removed.  E.G. InputSystem, BoundarySystem</param>
        /// <param name="managerName">Name of the specific manager</param>
        public void DisableManager(Type type, string managerName)
        {
            if (type == null) { throw new ArgumentNullException(nameof(type)); }
            if (string.IsNullOrEmpty(managerName)) { throw new ArgumentNullException(nameof(managerName)); }

            if (IsCoreManagerType(type))
            {
                GetManager(type).Disable();
            }
            else
            {
                foreach (var manager in GetManagers(type, managerName))
                {
                    manager.Disable();
                }
            }
        }

        /// <summary>
        /// Enable all managers in the Mixed Reality Manager active manager registry for a given type
        /// </summary>
        /// <param name="type">The interface type for the system to be removed.  E.G. InputSystem, BoundarySystem</param>
        public void EnableManager(Type type)
        {
            if (type == null) { throw new ArgumentNullException(nameof(type)); }

            if (IsCoreManagerType(type))
            {
                GetManager(type).Enable();
            }
            else
            {
                foreach (var manager in GetManagers(type))
                {
                    manager.Enable();
                }
            }
        }

        /// <summary>
        /// Enable a specific manager from the Mixed Reality Manager active manager registry
        /// </summary>
        /// <param name="type">The interface type for the system to be removed.  E.G. InputSystem, BoundarySystem</param>
        /// <param name="managerName">Name of the specific manager</param>
        public void EnableManager(Type type, string managerName)
        {
            if (type == null) { throw new ArgumentNullException(nameof(type)); }
            if (string.IsNullOrEmpty(managerName)) { throw new ArgumentNullException(nameof(managerName)); }

            if (IsCoreManagerType(type))
            {
                GetManager(type).Enable();
            }
            else
            {
                foreach (var manager in GetManagers(type, managerName))
                {
                    manager.Enable();
                }
            }
        }

        #endregion Individual Manager Management

        #region Multiple Managers Management

        /// <summary>
        /// Retrieve all managers from the Mixed Reality Manager active manager registry for a given type and an optional name
        /// </summary>
        /// <param name="type">The interface type for the system to be retrieved.  E.G. InputSystem, BoundarySystem</param>
        /// <returns>An array of Managers that meet the search criteria</returns>
        public IEnumerable<IMixedRealityManager> GetManagers(Type type)
        {
            if (type == null) { throw new ArgumentNullException(nameof(type)); }

            return GetManagers(type, string.Empty);
        }

        /// <summary>
        /// Retrieve all managers from the Mixed Reality Manager active manager registry for a given type and an optional name
        /// </summary>
        /// <param name="type">The interface type for the system to be retrieved.  E.G. InputSystem, BoundarySystem</param>
        /// <param name="managerName">Name of the specific manager</param>
        /// <returns>An array of Managers that meet the search criteria</returns>
        public List<IMixedRealityManager> GetManagers(Type type, string managerName)
        {
            if (ActiveProfile == null)
            {
                throw new ArgumentNullException($"Unable to get {nameof(type)} Manager as the Mixed Reality Manager has no Active Profile");
            }

            if (type == null) { throw new ArgumentNullException(nameof(type)); }

            var managers = new List<IMixedRealityManager>();

            if (IsCoreManagerType(type))
            {
                foreach (var manager in ActiveProfile.ActiveManagers)
                {
                    if (manager.Key.Name == type.Name)
                    {
                        managers.Add(manager.Value);
                    }
                }
            }
            else
            {
                //If no name provided, return all components of the same type. Else return the type/name combination.
                if (string.IsNullOrWhiteSpace(managerName))
                {
                    for (int i = 0; i < mixedRealityComponentsCount; i++)
                    {
                        if (MixedRealityComponents[i].Item1.Name == type.Name)
                        {
                            managers.Add(MixedRealityComponents[i].Item2);
                        }
                    }
                }
                else
                {
                    for (int i = 0; i < mixedRealityComponentsCount; i++)
                    {
                        if (MixedRealityComponents[i].Item1.Name == type.Name && MixedRealityComponents[i].Item2.Name == managerName)
                        {
                            managers.Add(MixedRealityComponents[i].Item2);
                        }
                    }
                }
            }

            return managers;
        }

        private void InitializeAllManagers()
        {
            //If the Mixed Reality Manager is not configured, stop.
            if (activeProfile == null) { return; }

            //Initialize all managers
            foreach (var manager in activeProfile.ActiveManagers)
            {
                manager.Value.Initialize();
            }

            // Enable all registered runtime components
            foreach (var manager in MixedRealityComponents)
            {
                manager.Item2.Initialize();
            }
        }

        private void ResetAllManagers()
        {
            //If the Mixed Reality Manager is not configured, stop.
            if (activeProfile == null) { return; }

            // Reset all active managers in the registry
            foreach (var manager in activeProfile.ActiveManagers)
            {
                manager.Value.Reset();
            }

            // Reset all registered runtime components
            foreach (var manager in MixedRealityComponents)
            {
                manager.Item2.Reset();
            }
        }

        private void EnableAllManagers()
        {
            //If the Mixed Reality Manager is not configured, stop.
            if (activeProfile == null) { return; }

            // Enable all active managers in the registry
            foreach (var manager in activeProfile.ActiveManagers)
            {
                manager.Value.Enable();
            }

            // Enable all registered runtime components
            foreach (var manager in MixedRealityComponents)
            {
                manager.Item2.Enable();
            }
        }

        private void UpdateAllManagers()
        {
            //If the Mixed Reality Manager is not configured, stop.
            if (activeProfile == null) { return; }

            // Update manager registry
            foreach (var manager in activeProfile.ActiveManagers)
            {
                manager.Value.Update();
            }

            //Update runtime component registry
            foreach (var manager in MixedRealityComponents)
            {
                manager.Item2.Update();
            }
        }

        private void DisableAllManagers()
        {
            //If the Mixed Reality Manager is not configured, stop.
            if (activeProfile == null) { return; }

            // Disable all active managers in the registry
            foreach (var manager in activeProfile.ActiveManagers)
            {
                manager.Value.Disable();
            }

            // Disable all registered runtime components
            foreach (var manager in MixedRealityComponents)
            {
                manager.Item2.Disable();
            }
        }

        private void DestroyAllManagers()
        {
            //If the Mixed Reality Manager is not configured, stop.
            if (activeProfile == null) { return; }

            // Destroy all active managers in the registry
            foreach (var manager in activeProfile.ActiveManagers)
            {
                manager.Value.Destroy();
            }

            activeProfile.ActiveManagers.Clear();

            // Destroy all registered runtime components
            foreach (var manager in MixedRealityComponents)
            {
                manager.Item2.Destroy();
            }

            MixedRealityComponents.Clear();
        }

        #endregion Multiple Managers Management

        #region Manager Utilities

        /// <summary>
        /// Generic function used to interrogate the Mixed Reality Manager active manager registry for the existence of a manager
        /// </summary>
        /// <typeparam name="T">The interface type for the system to be retrieved.  E.G. InputSystem, BoundarySystem.
        /// *Note type should be the Interface of the system to be retrieved and not the class itself</typeparam>
        /// <returns>True, there is a manager registered with the selected interface, False, no manager found for that interface</returns>
        public bool ManagerExists<T>() where T : class
        {
            IMixedRealityManager manager;
            ActiveProfile.ActiveManagers.TryGetValue(typeof(T), out manager);
            return manager != null;
        }

        private bool IsCoreManagerType(Type type)
        {
            if (type == null) { throw new ArgumentNullException(nameof(type)); }

            return type == typeof(IMixedRealityInputSystem) ||
                   type == typeof(IMixedRealityBoundarySystem);
        }

        /// <summary>
        /// Retrieve the first component from the registry that meets the selected type
        /// </summary>
        /// <param name="type">Interface type of the component being requested</param>
        /// <param name="manager">return parameter of the function</param>
        private void GetComponentByType(Type type, out IMixedRealityManager manager)
        {
            if (type == null) { throw new ArgumentNullException(nameof(type)); }

            manager = null;

            for (int i = 0; i < mixedRealityComponentsCount; i++)
            {
                if (MixedRealityComponents[i].Item1.Name == type.Name || MixedRealityComponents[i].Item2.GetType().Name == type.Name)
                {
                    manager = MixedRealityComponents[i].Item2;
                    break;
                }
            }

            if (manager == null)
            {
                throw new NullReferenceException($"Unable to find {type.Name} Manager.");
            }
        }

        /// <summary>
        /// Retrieve the first component from the registry that meets the selected type and name
        /// </summary>
        /// <param name="type">Interface type of the component being requested</param>
        /// <param name="managerName">Name of the specific manager</param>
        /// <param name="manager">return parameter of the function</param>
        private void GetComponentByTypeAndName(Type type, string managerName, out IMixedRealityManager manager)
        {
            if (type == null) { throw new ArgumentNullException(nameof(type)); }
            if (string.IsNullOrEmpty(managerName)) { throw new ArgumentNullException(nameof(managerName)); }

            manager = null;

            for (int i = 0; i < mixedRealityComponentsCount; i++)
            {
                if (MixedRealityComponents[i].Item1.Name == type.Name && MixedRealityComponents[i].Item2.Name == managerName)
                {
                    manager = MixedRealityComponents[i].Item2;
                    break;
                }
            }
        }

        #endregion Manager Utilities

        #endregion Manager Container Management

        #region Platform Selectors

        private void AddManagersForTheCurrentPlatform()
        {
            AddManager(typeof(IMixedRealityDeviceManager), new UnityDeviceManager("Unity Device Manager", 10));
            AddManager(typeof(IMixedRealityDeviceManager), new UnityTouchDeviceManager("Unity Touch Device Manager", 10));

            switch (Application.platform)
            {
                case RuntimePlatform.WindowsPlayer:
                case RuntimePlatform.WindowsEditor:
                case RuntimePlatform.OSXPlayer:
                case RuntimePlatform.OSXEditor:
<<<<<<< HEAD
=======
                    AddManager(typeof(IMixedRealityDeviceManager), new UnityJoystickManager("Unity Joystick Manager", 10));
                    AddManager(typeof(IMixedRealityDeviceManager), new OpenVRDeviceManager("Unity OpenVR Device Manager", 10));
                    break;
                case RuntimePlatform.IPhonePlayer:
                    break;
>>>>>>> cabf74d1
                case RuntimePlatform.Android:
                case RuntimePlatform.WebGLPlayer:
                    AddManager(typeof(IMixedRealityDeviceManager), new OpenVRDeviceManager("Unity OpenVR Device Manager", 10));
                    break;
                case RuntimePlatform.WSAPlayerX86:
                case RuntimePlatform.WSAPlayerX64:
                case RuntimePlatform.WSAPlayerARM:
                    AddManager(typeof(IMixedRealityDeviceManager), new WindowsMixedRealityDeviceManager("Mixed Reality Device Manager", 10));
                    break;
            }
        }

#if UNITY_EDITOR

        private void AddManagersForTheCurrentPlatformEditor()
        {
            AddManager(typeof(IMixedRealityDeviceManager), new UnityDeviceManager("Unity Device Manager", 10));
            AddManager(typeof(IMixedRealityDeviceManager), new UnityTouchDeviceManager("Unity Touch Device Manager", 10));

            switch (UnityEditor.EditorUserBuildSettings.activeBuildTarget)
            {
                case UnityEditor.BuildTarget.StandaloneWindows:
                case UnityEditor.BuildTarget.StandaloneWindows64:
                case UnityEditor.BuildTarget.StandaloneOSX:
<<<<<<< HEAD
=======
                    AddManager(typeof(IMixedRealityDeviceManager), new UnityJoystickManager("Unity Joystick Manager", 10));
                    AddManager(typeof(IMixedRealityDeviceManager), new OpenVRDeviceManager("Unity OpenVR Device Manager", 10));
                    break;
                case UnityEditor.BuildTarget.iOS:
                    break;
>>>>>>> cabf74d1
                case UnityEditor.BuildTarget.Android:
                case UnityEditor.BuildTarget.WebGL:
                    AddManager(typeof(IMixedRealityDeviceManager), new OpenVRDeviceManager("Unity OpenVR Device Manager", 10));
                    break;
                case UnityEditor.BuildTarget.WSAPlayer:
                    AddManager(typeof(IMixedRealityDeviceManager), new WindowsMixedRealityDeviceManager("Mixed Reality Device Manager", 10));
                    break;
            }
        }

#endif

        #endregion Platform Selectors
    }
}<|MERGE_RESOLUTION|>--- conflicted
+++ resolved
@@ -943,7 +943,7 @@
 
         private void AddManagersForTheCurrentPlatform()
         {
-            AddManager(typeof(IMixedRealityDeviceManager), new UnityDeviceManager("Unity Device Manager", 10));
+            AddManager(typeof(IMixedRealityDeviceManager), new UnityJoystickManager("Unity Joystick Manager", 10));
             AddManager(typeof(IMixedRealityDeviceManager), new UnityTouchDeviceManager("Unity Touch Device Manager", 10));
 
             switch (Application.platform)
@@ -952,14 +952,6 @@
                 case RuntimePlatform.WindowsEditor:
                 case RuntimePlatform.OSXPlayer:
                 case RuntimePlatform.OSXEditor:
-<<<<<<< HEAD
-=======
-                    AddManager(typeof(IMixedRealityDeviceManager), new UnityJoystickManager("Unity Joystick Manager", 10));
-                    AddManager(typeof(IMixedRealityDeviceManager), new OpenVRDeviceManager("Unity OpenVR Device Manager", 10));
-                    break;
-                case RuntimePlatform.IPhonePlayer:
-                    break;
->>>>>>> cabf74d1
                 case RuntimePlatform.Android:
                 case RuntimePlatform.WebGLPlayer:
                     AddManager(typeof(IMixedRealityDeviceManager), new OpenVRDeviceManager("Unity OpenVR Device Manager", 10));
@@ -976,7 +968,7 @@
 
         private void AddManagersForTheCurrentPlatformEditor()
         {
-            AddManager(typeof(IMixedRealityDeviceManager), new UnityDeviceManager("Unity Device Manager", 10));
+            AddManager(typeof(IMixedRealityDeviceManager), new UnityJoystickManager("Unity Joystick Manager", 10));
             AddManager(typeof(IMixedRealityDeviceManager), new UnityTouchDeviceManager("Unity Touch Device Manager", 10));
 
             switch (UnityEditor.EditorUserBuildSettings.activeBuildTarget)
@@ -984,14 +976,6 @@
                 case UnityEditor.BuildTarget.StandaloneWindows:
                 case UnityEditor.BuildTarget.StandaloneWindows64:
                 case UnityEditor.BuildTarget.StandaloneOSX:
-<<<<<<< HEAD
-=======
-                    AddManager(typeof(IMixedRealityDeviceManager), new UnityJoystickManager("Unity Joystick Manager", 10));
-                    AddManager(typeof(IMixedRealityDeviceManager), new OpenVRDeviceManager("Unity OpenVR Device Manager", 10));
-                    break;
-                case UnityEditor.BuildTarget.iOS:
-                    break;
->>>>>>> cabf74d1
                 case UnityEditor.BuildTarget.Android:
                 case UnityEditor.BuildTarget.WebGL:
                     AddManager(typeof(IMixedRealityDeviceManager), new OpenVRDeviceManager("Unity OpenVR Device Manager", 10));
