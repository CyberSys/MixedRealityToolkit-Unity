--- conflicted
+++ resolved
@@ -4,14 +4,10 @@
 using System;
 using System.Collections.Generic;
 using UnityEngine;
-<<<<<<< HEAD
-
-#if UNITY_EDITOR || UNITY_WSA
-using UnityEngine.VR.WSA;
-#endif
-=======
+
+#if UNITY_EDITOR || UNITY_WSA
 using UnityEngine.XR.WSA;
->>>>>>> 001ed569
+#endif
 
 namespace HoloToolkit.Unity.SpatialMapping
 {
