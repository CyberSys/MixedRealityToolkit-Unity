// Copyright (c) Microsoft Corporation.
// Licensed under the MIT License.

using Microsoft.MixedReality.Toolkit.Experimental.Physics;
using Microsoft.MixedReality.Toolkit.Input;
using Microsoft.MixedReality.Toolkit.Physics;
using Microsoft.MixedReality.Toolkit.Utilities;
using System;
using System.Collections.Generic;
using UnityEngine;
using UnityEngine.Assertions;
using UnityEngine.Serialization;

namespace Microsoft.MixedReality.Toolkit.UI
{
    /// <summary>
    /// This script allows for an object to be movable, scalable, and rotatable with one or two hands.
    /// You may also configure the script on only enable certain manipulations. The script works with
    /// both HoloLens' gesture input and immersive headset's motion controller input.
    /// </summary>
    [HelpURL("https://docs.microsoft.com/windows/mixed-reality/mrtk-unity/features/ux-building-blocks/object-manipulator")]
    [RequireComponent(typeof(ConstraintManager))]
    public class ObjectManipulator : MonoBehaviour, IMixedRealityPointerHandler, IMixedRealityFocusChangedHandler, IMixedRealitySourcePoseHandler
    {
        #region Public Enums

        /// <summary>
        /// Describes what pivot the manipulated object will rotate about when
        /// you rotate your hand. This is not a description of any limits or
        /// additional rotation logic. If no other factors (such as constraints)
        /// are involved, rotating your hand by an amount should rotate the object
        /// by the same amount.
        /// For example a possible future value here is RotateAboutUserDefinedPoint
        /// where the user could specify a pivot that the object is to rotate
        /// around.
        /// An example of a value that should not be found here is MaintainRotationToUser
        /// as this restricts rotation of the object when we rotate the hand.
        /// </summary>
        public enum RotateInOneHandType
        {
            RotateAboutObjectCenter,
            RotateAboutGrabPoint
        }

        [Flags]
        public enum ReleaseBehaviorType
        {
            KeepVelocity = 1 << 0,
            KeepAngularVelocity = 1 << 1
        }

        #endregion Public Enums

        #region Serialized Fields

        [SerializeField]
        [Tooltip("Transform that will be dragged. Defaults to the object of the component.")]
        private Transform hostTransform = null;

        /// <summary>
        /// Transform that will be dragged. Defaults to the object of the component.
        /// </summary>
        public Transform HostTransform
        {
            get
            {
                if (hostTransform == null)
                {
                    hostTransform = gameObject.transform;
                }

                return hostTransform;
            }
            set => hostTransform = value;
        }

        [SerializeField]
        [EnumFlags]
        [Tooltip("Can manipulation be done only with one hand, only with two hands, or with both?")]
        private ManipulationHandFlags manipulationType = ManipulationHandFlags.OneHanded | ManipulationHandFlags.TwoHanded;

        /// <summary>
        /// Can manipulation be done only with one hand, only with two hands, or with both?
        /// </summary>
        public ManipulationHandFlags ManipulationType
        {
            get => manipulationType;
            set => manipulationType = value;
        }

        [SerializeField]
        [EnumFlags]
        [Tooltip("What manipulation will two hands perform?")]
        private TransformFlags twoHandedManipulationType = TransformFlags.Move | TransformFlags.Rotate | TransformFlags.Scale;

        /// <summary>
        /// What manipulation will two hands perform?
        /// </summary>
        public TransformFlags TwoHandedManipulationType
        {
            get => twoHandedManipulationType;
            set => twoHandedManipulationType = value;
        }

        [SerializeField]
        [Tooltip("Specifies whether manipulation can be done using far interaction with pointers.")]
        private bool allowFarManipulation = true;

        /// <summary>
        /// Specifies whether manipulation can be done using far interaction with pointers.
        /// </summary>
        public bool AllowFarManipulation
        {
            get => allowFarManipulation;
            set => allowFarManipulation = value;
        }

        [SerializeField]
        [Tooltip(
             "Whether physics forces are used to move the object when performing near manipulations. " +
             "Off will make the object feel more directly connected to the hand. On will honor the mass and inertia of the object. " +
             "The default is off.")]
        private bool useForcesForNearManipulation = false;

        /// <summary>
        /// Whether physics forces are used to move the object when performing near manipulations.
        /// </summary>
        /// <remarks>
        /// <para>Setting this to <c>false</c> will make the object feel more directly connected to the
        /// users hand. Setting this to <c>true</c> will honor the mass and inertia of the object,
        /// but may feel as though the object is connected through a spring. The default is <c>false</c>.</para>
        /// </remarks>
        public bool UseForcesForNearManipulation
        {
            get => useForcesForNearManipulation;
            set => useForcesForNearManipulation = value;
        }

        [SerializeField]
        [Tooltip("Rotation behavior of object when using one hand near")]
        private RotateInOneHandType oneHandRotationModeNear = RotateInOneHandType.RotateAboutGrabPoint;

        /// <summary>
        /// Rotation behavior of object when using one hand near
        /// </summary>
        public RotateInOneHandType OneHandRotationModeNear
        {
            get => oneHandRotationModeNear;
            set => oneHandRotationModeNear = value;
        }

        [SerializeField]
        [Tooltip("Rotation behavior of object when using one hand at distance")]
        private RotateInOneHandType oneHandRotationModeFar = RotateInOneHandType.RotateAboutGrabPoint;

        /// <summary>
        /// Rotation behavior of object when using one hand at distance
        /// </summary>
        public RotateInOneHandType OneHandRotationModeFar
        {
            get => oneHandRotationModeFar;
            set => oneHandRotationModeFar = value;
        }

        [SerializeField]
        [EnumFlags]
        [Tooltip("Rigid body behavior of the dragged object when releasing it.")]
        private ReleaseBehaviorType releaseBehavior = ReleaseBehaviorType.KeepVelocity | ReleaseBehaviorType.KeepAngularVelocity;

        /// <summary>
        /// Rigid body behavior of the dragged object when releasing it.
        /// </summary>
        public ReleaseBehaviorType ReleaseBehavior
        {
            get => releaseBehavior;
            set => releaseBehavior = value;
        }

        /// <summary>
        /// Obsolete: Whether to enable frame-rate independent smoothing.
        /// </summary>
        [Obsolete("SmoothingActive is obsolete and will be removed in a future version. Applications should use SmoothingFar, SmoothingNear or a combination of the two.")]
        public bool SmoothingActive
        {
            get => smoothingFar;
            set => smoothingFar = value;
        }

        [SerializeField]
        [Tooltip("The concrete type of TransformSmoothingLogic to use for smoothing between transforms.")]
        [Implements(typeof(ITransformSmoothingLogic), TypeGrouping.ByNamespaceFlat)]
        private SystemType transformSmoothingLogicType = typeof(DefaultTransformSmoothingLogic);

        [FormerlySerializedAs("smoothingActive")]
        [SerializeField]
        [Tooltip("Frame-rate independent smoothing for far interactions. Far smoothing is enabled by default.")]
        private bool smoothingFar = true;

        /// <summary>
        /// Whether to enable frame-rate independent smoothing for far interactions.
        /// </summary>
        /// <remarks>
        /// Far smoothing is enabled by default.
        /// </remarks>
        public bool SmoothingFar
        {
            get => smoothingFar;
            set => smoothingFar = value;
        }

        [SerializeField]
        [Tooltip("Frame-rate independent smoothing for near interactions. Note that enabling near smoothing may be perceived as being 'disconnected' from the hand.")]
        private bool smoothingNear = true;

        /// <summary>
        /// Whether to enable frame-rate independent smoothing for near interactions.
        /// </summary>
        /// <remarks>
        /// Note that enabling near smoothing may be perceived as being 'disconnected' from the hand.
        /// </remarks>
        public bool SmoothingNear
        {
            get => smoothingNear;
            set => smoothingNear = value;
        }

        [SerializeField]
        [Range(0, 1)]
        [Tooltip("Enter amount representing amount of smoothing to apply to the movement. Smoothing of 0 means no smoothing. Max value means no change to value.")]
        private float moveLerpTime = 0.001f;

        /// <summary>
        /// Enter amount representing amount of smoothing to apply to the movement. Smoothing of 0 means no smoothing. Max value means no change to value.
        /// </summary>
        public float MoveLerpTime
        {
            get => moveLerpTime;
            set => moveLerpTime = value;
        }

        [SerializeField]
        [Range(0, 1)]
        [Tooltip("Enter amount representing amount of smoothing to apply to the rotation. Smoothing of 0 means no smoothing. Max value means no change to value.")]
        private float rotateLerpTime = 0.001f;

        /// <summary>
        /// Enter amount representing amount of smoothing to apply to the rotation. Smoothing of 0 means no smoothing. Max value means no change to value.
        /// </summary>
        public float RotateLerpTime
        {
            get => rotateLerpTime;
            set => rotateLerpTime = value;
        }

        [SerializeField]
        [Range(0, 1)]
        [Tooltip("Enter amount representing amount of smoothing to apply to the scale. Smoothing of 0 means no smoothing. Max value means no change to value.")]
        private float scaleLerpTime = 0.001f;

        /// <summary>
        /// Enter amount representing amount of smoothing to apply to the scale. Smoothing of 0 means no smoothing. Max value means no change to value.
        /// </summary>
        public float ScaleLerpTime
        {
            get => scaleLerpTime;
            set => scaleLerpTime = value;
        }

        [SerializeField]
        [Tooltip("Enable or disable constraint support of this component. When enabled transform " +
            "changes will be post processed by the linked constraint manager.")]
        private bool enableConstraints = true;
        /// <summary>
        /// Enable or disable constraint support of this component. When enabled, transform
        /// changes will be post processed by the linked constraint manager.
        /// </summary>
        public bool EnableConstraints
        {
            get => enableConstraints;
            set => enableConstraints = value;
        }

        [SerializeField]
        [Tooltip("Constraint manager slot to enable constraints when manipulating the object.")]
        private ConstraintManager constraintsManager;
        /// <summary>
        /// Constraint manager slot to enable constraints when manipulating the object.
        /// </summary>
        public ConstraintManager ConstraintsManager
        {
            get => constraintsManager;
            set => constraintsManager = value;
        }

        [SerializeField]
        [Tooltip("Elastics Manager slot to enable elastics simulation when manipulating the object.")]
        private ElasticsManager elasticsManager;
        /// <summary>
        /// Elastics Manager slot to enable elastics simulation when manipulating the object.
        /// </summary>
        public ElasticsManager ElasticsManager
        {
            get => elasticsManager;
            set => elasticsManager = value;
        }

        #endregion Serialized Fields

        #region Event handlers
        [Header("Manipulation Events")]
        [SerializeField]
        [FormerlySerializedAs("OnManipulationStarted")]
        private ManipulationEvent onManipulationStarted = new ManipulationEvent();

        /// <summary>
        /// Unity event raised on manipulation started
        /// </summary>
        public ManipulationEvent OnManipulationStarted
        {
            get => onManipulationStarted;
            set => onManipulationStarted = value;
        }

        [SerializeField]
        [FormerlySerializedAs("OnManipulationEnded")]
        private ManipulationEvent onManipulationEnded = new ManipulationEvent();

        /// <summary>
        /// Unity event raised on manipulation ended
        /// </summary>
        public ManipulationEvent OnManipulationEnded
        {
            get => onManipulationEnded;
            set => onManipulationEnded = value;
        }

        [SerializeField]
        [FormerlySerializedAs("OnHoverEntered")]
        private ManipulationEvent onHoverEntered = new ManipulationEvent();

        /// <summary>
        /// Unity event raised on hover started
        /// </summary>
        public ManipulationEvent OnHoverEntered
        {
            get => onHoverEntered;
            set => onHoverEntered = value;
        }

        [SerializeField]
        [FormerlySerializedAs("OnHoverExited")]
        private ManipulationEvent onHoverExited = new ManipulationEvent();

        /// <summary>
        /// Unity event raised on hover ended
        /// </summary>
        public ManipulationEvent OnHoverExited
        {
            get => onHoverExited;
            set => onHoverExited = value;
        }

        #endregion Event Handlers

        #region Private Properties

        private ManipulationMoveLogic moveLogic;
        private TwoHandScaleLogic scaleLogic;
        private TwoHandRotateLogic rotateLogic;
        private ITransformSmoothingLogic smoothingLogic;

        /// <summary>
        /// Holds the pointer and the initial intersection point of the pointer ray
        /// with the object on pointer down in pointer space
        /// </summary>
        private readonly struct PointerData
        {
            public PointerData(IMixedRealityPointer pointer, Vector3 worldGrabPoint) : this()
            {
                initialGrabPointInPointer = Quaternion.Inverse(pointer.Rotation) * (worldGrabPoint - pointer.Position);
                Pointer = pointer;
                IsNearPointer = pointer is IMixedRealityNearPointer;
            }

            private readonly Vector3 initialGrabPointInPointer;

            public IMixedRealityPointer Pointer { get; }

            public bool IsNearPointer { get; }

            /// <summary>
            /// Returns the grab point on the manipulated object in world space.
            /// </summary>
            public Vector3 GrabPoint => (Pointer.Rotation * initialGrabPointInPointer) + Pointer.Position;
        }

        private List<PointerData> pointerDataList = new List<PointerData>();

        private Quaternion objectToGripRotation;
        private bool isNearManipulation;
        private bool isManipulationStarted;
        private bool isSmoothing;

        private Rigidbody rigidBody;
        private bool wasGravity = false;
        private bool wasKinematic = false;

        private bool IsOneHandedManipulationEnabled => manipulationType.IsMaskSet(ManipulationHandFlags.OneHanded) && pointerDataList.Count == 1;
        private bool IsTwoHandedManipulationEnabled => manipulationType.IsMaskSet(ManipulationHandFlags.TwoHanded) && pointerDataList.Count > 1;

        private Quaternion leftHandRotation;
        private Quaternion rightHandRotation;

        #endregion Private Properties

        #region MonoBehaviour Functions

        private void Awake()
        {
            moveLogic = new ManipulationMoveLogic();
            rotateLogic = new TwoHandRotateLogic();
            scaleLogic = new TwoHandScaleLogic();
            smoothingLogic = Activator.CreateInstance(transformSmoothingLogicType) as ITransformSmoothingLogic;

            if (elasticsManager)
            {
                elasticsManager.InitializeElastics(HostTransform);
            }
        }
        protected virtual void Start()
        {
            rigidBody = HostTransform.GetComponent<Rigidbody>();
            if (constraintsManager == null && EnableConstraints)
            {
                constraintsManager = gameObject.EnsureComponent<ConstraintManager>();
            }

            // Get child objects with NearInteractionGrabbable attached
            var children = GetComponentsInChildren<NearInteractionGrabbable>();

            if (children.Length == 0)
            {
                Debug.Log($"Near interactions are not enabled for {gameObject.name}. To enable near interactions, add a " +
                    $"{nameof(NearInteractionGrabbable)} component to {gameObject.name} or to a child object of {gameObject.name} that contains a collider.");
            }
        }

        #endregion

        #region Private Methods

        /// <summary>
        /// Calculates the unweighted average, or centroid, of all pointers'
        /// grab points, as defined by the PointerData.GrabPoint property.
        /// Does not use the rotation of each pointer; represents a pure
        /// geometric centroid of the grab points in world space.
        /// </summary>
        /// <returns>
        /// Worldspace grab point centroid of all pointers
        /// in pointerIdToPointerMap.
        /// </returns>
        private Vector3 GetPointersGrabPoint()
        {
            Vector3 sum = Vector3.zero;
            int pointerDataListCount = pointerDataList.Count;
            for (int i = 0; i < pointerDataListCount; i++)
            {
                PointerData pointerData = pointerDataList[i];
                sum += pointerData.GrabPoint;
            }
            return sum / Math.Max(1, pointerDataList.Count);
        }

        /// <summary>
        /// Calculates the multiple-handed pointer pose, used for
        /// far-interaction hand-ray-based manipulations. Uses the
        /// unweighted vector average of the pointers' forward vectors
        /// to calculate a compound pose that takes into account the
        /// pointing direction of each pointer.
        /// </summary>
        /// <returns>
        /// Compound pose calculated as the average of the poses
        /// corresponding to all of the pointers in pointerIdToPointerMap.
        /// </returns>
        private MixedRealityPose GetPointersPose()
        {
            Vector3 sumPos = Vector3.zero;
            Vector3 sumDir = Vector3.zero;
            int pointerDataListCount = pointerDataList.Count;
            for (int i = 0; i < pointerDataListCount; i++)
            {
                PointerData pointerData = pointerDataList[i];
                sumPos += pointerData.Pointer.Position;
                sumDir += pointerData.Pointer.Rotation * Vector3.forward;
            }

            int divisor = Math.Max(1, pointerDataList.Count);
            return new MixedRealityPose
            {
                Position = sumPos / divisor,
                Rotation = Quaternion.LookRotation(sumDir / divisor)
            };
        }

        private Vector3 GetPointersVelocity()
        {
            Vector3 sum = Vector3.zero;
            int numControllers = 0;
            int pointerDataListCount = pointerDataList.Count;
            for (int i = 0; i < pointerDataListCount; i++)
            {
                IMixedRealityController controller = pointerDataList[i].Pointer.Controller;
                // Check pointer has a valid controller (e.g. gaze pointer doesn't)
                if (controller != null)
                {
                    numControllers++;
                    sum += controller.Velocity;
                }
            }
            return sum / Math.Max(1, numControllers);
        }

        private Vector3 GetPointersAngularVelocity()
        {
            Vector3 sum = Vector3.zero;
            int numControllers = 0;
            int pointerDataListCount = pointerDataList.Count;
            for (int i = 0; i < pointerDataListCount; i++)
            {
                IMixedRealityController controller = pointerDataList[i].Pointer.Controller;
                // Check pointer has a valid controller (e.g. gaze pointer doesn't)
                if (controller != null)
                {
                    numControllers++;
                    sum += controller.AngularVelocity;
                }
            }
            return sum / Math.Max(1, numControllers);
        }

        private bool IsNearManipulation()
        {
            int pointerDataListCount = pointerDataList.Count;
            for (int i = 0; i < pointerDataListCount; i++)
            {
                if (pointerDataList[i].IsNearPointer)
                {
                    return true;
                }
            }
            return false;
        }

        #endregion Private Methods

        #region Public Methods

        /// <summary>
        /// Releases the object that is currently manipulated
        /// </summary>
        public void ForceEndManipulation()
        {
            // end manipulation
            if (isManipulationStarted)
            {
                HandleManipulationEnded(GetPointersGrabPoint(), GetPointersVelocity(), GetPointersAngularVelocity());
            }
            pointerDataList.Clear();
        }

        /// <summary>
        /// Gets the grab point for the given pointer id.
        /// Only use if you know that your given pointer id corresponds to a pointer that has grabbed
        /// this component.
        /// </summary>
        public Vector3 GetPointerGrabPoint(uint pointerId)
        {
            if (TryGetPointerDataWithId(pointerId, out PointerData pointerData))
            {
                return pointerData.GrabPoint;
            }
            return Vector3.zero;
        }

        #endregion Public Methods

        #region Hand Event Handlers

        /// <inheritdoc />
        public virtual void OnPointerDown(MixedRealityPointerEventData eventData)
        {
            if (eventData.used ||
<<<<<<< HEAD
                    eventData.Pointer == null ||
                    eventData.Pointer.Result == null ||
                    (!allowFarManipulation && eventData.Pointer as IMixedRealityNearPointer == null))
=======
                eventData.Pointer == null ||
                eventData.Pointer.Result == null ||
                (!allowFarManipulation && eventData.Pointer as IMixedRealityNearPointer == null))
>>>>>>> a8398605
            {
                return;
            }

            // If we only allow one handed manipulations, check there is no hand interacting yet.
            if (manipulationType != ManipulationHandFlags.OneHanded || pointerDataList.Count == 0)
            {
                if (!TryGetPointerDataWithId(eventData.Pointer.PointerId, out _))
                {
                    pointerDataList.Add(new PointerData(eventData.Pointer, eventData.Pointer.Result.Details.Point));

                    // Re-initialize elastic systems.
                    if (elasticsManager)
                    {
                        elasticsManager.InitializeElastics(HostTransform);
                    }

                    // Call manipulation started handlers
                    if (IsTwoHandedManipulationEnabled)
                    {
                        if (!isManipulationStarted)
                        {
                            HandleManipulationStarted();
                        }
                        HandleTwoHandManipulationStarted();
                    }
                    else if (IsOneHandedManipulationEnabled)
                    {
                        if (!isManipulationStarted)
                        {
                            HandleManipulationStarted();
                        }
                        HandleOneHandMoveStarted();
                    }
                }
            }

            if (pointerDataList.Count > 0)
            {
                // Always mark the pointer data as used to prevent any other behavior to handle pointer events
                // as long as the ObjectManipulator is active.
                // This is due to us reacting to both "Select" and "Grip" events.
                eventData.Use();
            }
        }

        bool hasFirstPointerDraggedThisFrame = false;

        public virtual void OnPointerDragged(MixedRealityPointerEventData eventData)
        {
            // Call manipulation updated handlers
            if (IsOneHandedManipulationEnabled)
            {
                HandleOneHandMoveUpdated();
            }
            else if (IsTwoHandedManipulationEnabled)
            {
                if (hasFirstPointerDraggedThisFrame)
                {
                    HandleTwoHandManipulationUpdated();
                    hasFirstPointerDraggedThisFrame = false;
                }
                else
                {
                    hasFirstPointerDraggedThisFrame = true;
                }
            }
        }

        /// <inheritdoc />
        public virtual void OnPointerUp(MixedRealityPointerEventData eventData)
        {
            // Get pointer data before they are removed from the map
            Vector3 grabPoint = GetPointersGrabPoint();
            Vector3 velocity = GetPointersVelocity();
            Vector3 angularVelocity = GetPointersAngularVelocity();

            if (TryGetPointerDataWithId(eventData.Pointer.PointerId, out PointerData pointerDataToRemove))
            {
                pointerDataList.Remove(pointerDataToRemove);
            }

            // Call manipulation ended handlers
            if (manipulationType.IsMaskSet(ManipulationHandFlags.TwoHanded) && pointerDataList.Count == 1)
            {
                if (manipulationType.IsMaskSet(ManipulationHandFlags.OneHanded))
                {
                    HandleOneHandMoveStarted();
                    hasFirstPointerDraggedThisFrame = false;
                }
                else
                {
                    HandleManipulationEnded(grabPoint, velocity, angularVelocity);
                }
            }
            else if (isManipulationStarted && pointerDataList.Count == 0)
            {
                HandleManipulationEnded(grabPoint, velocity, angularVelocity);
            }

            eventData.Use();
        }

        #endregion Hand Event Handlers

        #region Private Event Handlers

        private void HandleTwoHandManipulationStarted()
        {
            Vector3[] handPositionArray = GetHandPositionArray();

            if (twoHandedManipulationType.IsMaskSet(TransformFlags.Rotate))
            {
                rotateLogic.Setup(handPositionArray, HostTransform);
            }
            if (twoHandedManipulationType.IsMaskSet(TransformFlags.Move))
            {
                // If near manipulation, a pure grab point centroid is used for
                // the initial pointer pose; if far manipulation, a more complex
                // look-rotation-based pointer pose is used.
                MixedRealityPose pointerPose = IsNearManipulation() ? new MixedRealityPose(GetPointersGrabPoint()) : GetPointersPose();
                MixedRealityPose hostPose = new MixedRealityPose(HostTransform.position, HostTransform.rotation);
                moveLogic.Setup(pointerPose, GetPointersGrabPoint(), hostPose, HostTransform.localScale);
            }
            if (twoHandedManipulationType.IsMaskSet(TransformFlags.Scale))
            {
                scaleLogic.Setup(handPositionArray, HostTransform);
            }
        }

        private void HandleTwoHandManipulationUpdated()
        {
            var targetTransform = new MixedRealityTransform(HostTransform.position, HostTransform.rotation, HostTransform.localScale);

            Vector3[] handPositionArray = GetHandPositionArray();

            if (twoHandedManipulationType.IsMaskSet(TransformFlags.Scale))
            {
                targetTransform.Scale = scaleLogic.UpdateMap(handPositionArray);
                if (EnableConstraints && constraintsManager != null)
                {
                    constraintsManager.ApplyScaleConstraints(ref targetTransform, false, IsNearManipulation());
                }
            }
            if (twoHandedManipulationType.IsMaskSet(TransformFlags.Rotate))
            {
                targetTransform.Rotation = rotateLogic.Update(handPositionArray, targetTransform.Rotation);
                if (EnableConstraints && constraintsManager != null)
                {
                    constraintsManager.ApplyRotationConstraints(ref targetTransform, false, IsNearManipulation());
                }
            }
            if (twoHandedManipulationType.IsMaskSet(TransformFlags.Move))
            {
                // If near manipulation, a pure GrabPoint centroid is used for
                // the pointer pose; if far manipulation, a more complex
                // look-rotation-based pointer pose is used.
                MixedRealityPose pose = IsNearManipulation() ? new MixedRealityPose(GetPointersGrabPoint()) : GetPointersPose();
                targetTransform.Position = moveLogic.UpdateTransform(pose, targetTransform, true, IsNearManipulation());
                if (EnableConstraints && constraintsManager != null)
                {
                    constraintsManager.ApplyTranslationConstraints(ref targetTransform, false, IsNearManipulation());
                }
            }

            ApplyTargetTransform(targetTransform);
        }

        private void HandleOneHandMoveStarted()
        {
            Assert.IsTrue(pointerDataList.Count == 1);
            PointerData pointerData = pointerDataList[0];
            IMixedRealityPointer pointer = pointerData.Pointer;

            // Calculate relative transform from object to grip.
            TryGetGripRotation(pointer, out Quaternion gripRotation);
            Quaternion worldToGripRotation = Quaternion.Inverse(gripRotation);
            objectToGripRotation = worldToGripRotation * HostTransform.rotation;

            MixedRealityPose pointerPose = new MixedRealityPose(pointer.Position, pointer.Rotation);
            MixedRealityPose hostPose = new MixedRealityPose(HostTransform.position, HostTransform.rotation);
            moveLogic.Setup(pointerPose, pointerData.GrabPoint, hostPose, HostTransform.localScale);
        }

        private void HandleOneHandMoveUpdated()
        {
            Debug.Assert(pointerDataList.Count == 1);
            IMixedRealityPointer pointer = pointerDataList[0].Pointer;

            var targetTransform = new MixedRealityTransform(HostTransform.position, HostTransform.rotation, HostTransform.localScale);

            if (EnableConstraints && constraintsManager != null)
            {
                constraintsManager.ApplyScaleConstraints(ref targetTransform, true, IsNearManipulation());
            }

            TryGetGripRotation(pointer, out Quaternion gripRotation);
            targetTransform.Rotation = gripRotation * objectToGripRotation;

            if (EnableConstraints && constraintsManager != null)
            {
                constraintsManager.ApplyRotationConstraints(ref targetTransform, true, IsNearManipulation());
            }

            RotateInOneHandType rotateInOneHandType = isNearManipulation ? oneHandRotationModeNear : oneHandRotationModeFar;
            MixedRealityPose pointerPose = new MixedRealityPose(pointer.Position, pointer.Rotation);
            targetTransform.Position = moveLogic.UpdateTransform(pointerPose, targetTransform, rotateInOneHandType != RotateInOneHandType.RotateAboutObjectCenter, IsNearManipulation());

            if (EnableConstraints && constraintsManager != null)
            {
                constraintsManager.ApplyTranslationConstraints(ref targetTransform, true, IsNearManipulation());
            }

            ApplyTargetTransform(targetTransform);
        }

        private void HandleManipulationStarted()
        {
            isManipulationStarted = true;
            isNearManipulation = IsNearManipulation();
            isSmoothing = (isNearManipulation ? smoothingNear : smoothingFar);

            // TODO: If we are on HoloLens 1, push and pop modal input handler so that we can use old
            // gaze/gesture/voice manipulation. For HoloLens 2, we don't want to do this.
            if (OnManipulationStarted != null)
            {
                OnManipulationStarted.Invoke(new ManipulationEventData
                {
                    ManipulationSource = gameObject,
                    IsNearInteraction = isNearManipulation,
                    Pointer = pointerDataList[0].Pointer,
                    PointerCentroid = GetPointersGrabPoint(),
                    PointerVelocity = GetPointersVelocity(),
                    PointerAngularVelocity = GetPointersAngularVelocity()
                });
            }

            if (rigidBody != null)
            {
                wasGravity = rigidBody.useGravity;
                wasKinematic = rigidBody.isKinematic;
                rigidBody.useGravity = false;
                rigidBody.isKinematic = false;
            }

            if (EnableConstraints && constraintsManager != null)
            {
                constraintsManager.Initialize(new MixedRealityTransform(HostTransform));
            }
            if (elasticsManager != null)
            {
                elasticsManager.EnableElasticsUpdate = false;
            }
        }

        private void HandleManipulationEnded(Vector3 pointerGrabPoint, Vector3 pointerVelocity, Vector3 pointerAnglularVelocity)
        {
            isManipulationStarted = false;
            hasFirstPointerDraggedThisFrame = false;
            // TODO: If we are on HoloLens 1, push and pop modal input handler so that we can use old
            // gaze/gesture/voice manipulation. For HoloLens 2, we don't want to do this.
            if (OnManipulationEnded != null)
            {
                OnManipulationEnded.Invoke(new ManipulationEventData
                {
                    ManipulationSource = gameObject,
                    IsNearInteraction = isNearManipulation,
                    PointerCentroid = pointerGrabPoint,
                    PointerVelocity = pointerVelocity,
                    PointerAngularVelocity = pointerAnglularVelocity
                });
            }

            ReleaseRigidBody(pointerVelocity, pointerAnglularVelocity);
            if (elasticsManager != null)
            {
                elasticsManager.EnableElasticsUpdate = true;
            }
        }

        #endregion Private Event Handlers

        #region Unused Event Handlers

        /// <inheritdoc />
        public virtual void OnPointerClicked(MixedRealityPointerEventData eventData) { }
        /// <inheritdoc />
        public void OnBeforeFocusChange(FocusEventData eventData) { }

        #endregion Unused Event Handlers

        #region Private methods

        private bool TryGetPointerDataWithId(uint id, out PointerData pointerData)
        {
            int pointerDataListCount = pointerDataList.Count;
            for (int i = 0; i < pointerDataListCount; i++)
            {
                PointerData data = pointerDataList[i];
                if (data.Pointer.PointerId == id)
                {
                    pointerData = data;
                    return true;
                }
            }

            pointerData = default(PointerData);
            return false;
        }

        private void ApplyTargetTransform(MixedRealityTransform targetTransform)
        {
            bool applySmoothing = isSmoothing && smoothingLogic != null;

            if (rigidBody == null)
            {
                TransformFlags transformUpdated = 0;
                if (elasticsManager != null)
                {
                    transformUpdated = elasticsManager.ApplyTargetTransform(targetTransform);
                }
                if (!transformUpdated.IsMaskSet(TransformFlags.Move))
                {
                    HostTransform.position = applySmoothing ? smoothingLogic.SmoothPosition(HostTransform.position, targetTransform.Position, moveLerpTime, Time.deltaTime) : targetTransform.Position;
                }
                if (!transformUpdated.IsMaskSet(TransformFlags.Rotate))
                {
                    HostTransform.rotation = applySmoothing ? smoothingLogic.SmoothRotation(HostTransform.rotation, targetTransform.Rotation, rotateLerpTime, Time.deltaTime) : targetTransform.Rotation;
                }
                if (!transformUpdated.IsMaskSet(TransformFlags.Scale))
                {
                    HostTransform.localScale = applySmoothing ? smoothingLogic.SmoothScale(HostTransform.localScale, targetTransform.Scale, scaleLerpTime, Time.deltaTime) : targetTransform.Scale;
                }
            }
            else
            {
                // There is a RigidBody. Potential different paths for near vs far manipulation
                if (isNearManipulation && !useForcesForNearManipulation)
                {
                    // This is a near manipulation and we're not using forces
                    // Apply direct updates but account for smoothing

                    if (applySmoothing)
                    {
                        rigidBody.MovePosition(smoothingLogic.SmoothPosition(rigidBody.position, targetTransform.Position, moveLerpTime, Time.deltaTime));
                        rigidBody.MoveRotation(smoothingLogic.SmoothRotation(rigidBody.rotation, targetTransform.Rotation, rotateLerpTime, Time.deltaTime));
                    }
                    else
                    {
                        rigidBody.MovePosition(targetTransform.Position);
                        rigidBody.MoveRotation(targetTransform.Rotation);
                    }
                }
                else
                {
                    // We are using forces
                    rigidBody.velocity = ((1f - Mathf.Pow(moveLerpTime, Time.deltaTime)) / Time.deltaTime) * (targetTransform.Position - HostTransform.position);

                    var relativeRotation = targetTransform.Rotation * Quaternion.Inverse(HostTransform.rotation);
                    relativeRotation.ToAngleAxis(out float angle, out Vector3 axis);

                    if (axis.IsValidVector())
                    {
                        if (angle > 180f)
                        {
                            angle -= 360f;
                        }
                        rigidBody.angularVelocity = ((1f - Mathf.Pow(rotateLerpTime, Time.deltaTime)) / Time.deltaTime) * (axis.normalized * angle * Mathf.Deg2Rad);
                    }
                }

                HostTransform.localScale = applySmoothing ? smoothingLogic.SmoothScale(HostTransform.localScale, targetTransform.Scale, scaleLerpTime, Time.deltaTime) : targetTransform.Scale;
            }
        }

        private Vector3[] handPositionMap = null;

        private Vector3[] GetHandPositionArray()
        {
            if (handPositionMap?.Length != pointerDataList.Count)
            {
                handPositionMap = new Vector3[pointerDataList.Count];
            }

            uint index = 0;
            int pointerDataListCount = pointerDataList.Count;
            for (int i = 0; i < pointerDataListCount; i++)
            {
                handPositionMap[index++] = pointerDataList[i].Pointer.Position;
            }
            return handPositionMap;
        }

        public void OnFocusChanged(FocusEventData eventData)
        {
            bool isFar = !(eventData.Pointer is IMixedRealityNearPointer);
            if (isFar && !AllowFarManipulation)
            {
                return;
            }

            if (eventData.OldFocusedObject == null ||
                    !eventData.OldFocusedObject.transform.IsChildOf(transform))
            {
                if (OnHoverEntered != null)
                {
                    OnHoverEntered.Invoke(new ManipulationEventData
                    {
                        ManipulationSource = gameObject,
                        Pointer = eventData.Pointer,
                        IsNearInteraction = !isFar
                    });
                }
            }
            else if (eventData.NewFocusedObject == null ||
                     !eventData.NewFocusedObject.transform.IsChildOf(transform))
            {
                if (OnHoverExited != null)
                {
                    OnHoverExited.Invoke(new ManipulationEventData
                    {
                        ManipulationSource = gameObject,
                        Pointer = eventData.Pointer,
                        IsNearInteraction = !isFar
                    });
                }
            }
        }

        private void ReleaseRigidBody(Vector3 velocity, Vector3 angularVelocity)
        {
            if (rigidBody != null)
            {
                rigidBody.useGravity = wasGravity;
                rigidBody.isKinematic = wasKinematic;

                // Match the object's velocity to the controller for near interactions
                // Otherwise keep the objects current velocity so that it's not dampened unnaturally
                if (isNearManipulation)
                {
                    if (releaseBehavior.IsMaskSet(ReleaseBehaviorType.KeepVelocity))
                    {
                        rigidBody.velocity = velocity;
                    }

                    if (releaseBehavior.IsMaskSet(ReleaseBehaviorType.KeepAngularVelocity))
                    {
                        rigidBody.angularVelocity = angularVelocity;
                    }
                }
            }
        }

        private bool TryGetGripRotation(IMixedRealityPointer pointer, out Quaternion rotation)
        {
            rotation = Quaternion.identity;
            switch (pointer.Controller?.ControllerHandedness)
            {
                case Handedness.Left:
                    rotation = leftHandRotation;
                    break;
                case Handedness.Right:
                    rotation = rightHandRotation;
                    break;
                default:
                    return false;
            }
            return true;
        }

        #endregion

        #region Source Pose Handler Implementation

        /// <summary>
        /// Raised when the source pose tracking state is changed.
        /// </summary>
        public void OnSourcePoseChanged(SourcePoseEventData<TrackingState> eventData) { }

        /// <summary>
        /// Raised when the source position is changed.
        /// </summary>
        public void OnSourcePoseChanged(SourcePoseEventData<Vector2> eventData) { }

        /// <summary>
        /// Raised when the source position is changed.
        /// </summary>
        public void OnSourcePoseChanged(SourcePoseEventData<Vector3> eventData) { }

        /// <summary>
        /// Raised when the source rotation is changed.
        /// </summary>
        public void OnSourcePoseChanged(SourcePoseEventData<Quaternion> eventData) { }

        /// <summary>
        /// Raised when the source pose is changed.
        /// </summary>
        public void OnSourcePoseChanged(SourcePoseEventData<MixedRealityPose> eventData)
        {
            switch (eventData.Controller?.ControllerHandedness)
            {
                case Handedness.Left:
                    leftHandRotation = eventData.SourceData.Rotation;
                    break;
                case Handedness.Right:
                    rightHandRotation = eventData.SourceData.Rotation;
                    break;
                default:
                    break;
            }
        }

        public void OnSourceDetected(SourceStateEventData eventData) { }

        public void OnSourceLost(SourceStateEventData eventData) { }

        #endregion
    }
}<|MERGE_RESOLUTION|>--- conflicted
+++ resolved
@@ -590,15 +590,9 @@
         public virtual void OnPointerDown(MixedRealityPointerEventData eventData)
         {
             if (eventData.used ||
-<<<<<<< HEAD
-                    eventData.Pointer == null ||
-                    eventData.Pointer.Result == null ||
-                    (!allowFarManipulation && eventData.Pointer as IMixedRealityNearPointer == null))
-=======
                 eventData.Pointer == null ||
                 eventData.Pointer.Result == null ||
                 (!allowFarManipulation && eventData.Pointer as IMixedRealityNearPointer == null))
->>>>>>> a8398605
             {
                 return;
             }
