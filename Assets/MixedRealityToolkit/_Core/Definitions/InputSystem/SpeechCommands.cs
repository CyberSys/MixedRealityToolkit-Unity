﻿// Copyright (c) Microsoft Corporation. All rights reserved.
// Licensed under the MIT License. See LICENSE in the project root for license information.

using System;
using UnityEngine;

namespace Microsoft.MixedReality.Toolkit.Internal.Definitions.InputSystem
{
    /// <summary>
<<<<<<< HEAD
    /// Speech command definition, defining each keyword, key code and it's corresponding logical Action the command will perform.
=======
    /// Data structure for mapping Voice and Keyboard input to <see cref="InputAction"/>s that can be raised by the Input System.
>>>>>>> 84001a6b
    /// </summary>
    [Serializable]
    public struct SpeechCommands
    {
        /// <summary>
<<<<<<< HEAD
        /// Speech commands constructor
        /// </summary>
        /// <param name="keyword">Word to be recognized</param>
        /// <param name="keyCode">Corresponding keyboard input</param>
        /// <param name="action">Logical action to be performed by the Input System</param>
=======
        /// Constructor.
        /// </summary>
        /// <param name="keyword">The Keyword.</param>
        /// <param name="keyCode">The KeyCode.</param>
        /// <param name="action">The Action to perform when Keyword or KeyCode is recognized.</param>
>>>>>>> 84001a6b
        public SpeechCommands(string keyword, KeyCode keyCode, InputAction action)
        {
            this.keyword = keyword;
            this.keyCode = keyCode;
            this.action = action;
        }

        /// <summary>
        /// The input string keyword that will be listened for by the SpeechInputSource
        /// </summary>
        [SerializeField]
        [Tooltip("The Keyword to listen for.")]
        private string keyword;

        /// <summary>
        /// The Keyword to listen for.
        /// </summary>
        public string Keyword => keyword;

        /// <summary>
        /// The corresponding keyboard key to map to
        /// </summary>
        [SerializeField]
        [Tooltip("The corresponding KeyCode that also raises the same action as the Keyword.")]
        private KeyCode keyCode;

        /// <summary>
        /// The corresponding KeyCode that also raises the same action as the Keyword.
        /// </summary>
        public KeyCode KeyCode => keyCode;

        /// <summary>
        /// The logical input system action that will be performed when the keyword is recognized
        /// </summary>
        [SerializeField]
        [Tooltip("The Action that is raised by either the Keyword or KeyCode.")]
        private InputAction action;

        /// <summary>
        /// The <see cref="InputAction"/> that is raised by either the Keyword or KeyCode.
        /// </summary>
        public InputAction Action => action;
    }
}<|MERGE_RESOLUTION|>--- conflicted
+++ resolved
@@ -7,29 +7,17 @@
 namespace Microsoft.MixedReality.Toolkit.Internal.Definitions.InputSystem
 {
     /// <summary>
-<<<<<<< HEAD
-    /// Speech command definition, defining each keyword, key code and it's corresponding logical Action the command will perform.
-=======
     /// Data structure for mapping Voice and Keyboard input to <see cref="InputAction"/>s that can be raised by the Input System.
->>>>>>> 84001a6b
     /// </summary>
     [Serializable]
     public struct SpeechCommands
     {
         /// <summary>
-<<<<<<< HEAD
-        /// Speech commands constructor
-        /// </summary>
-        /// <param name="keyword">Word to be recognized</param>
-        /// <param name="keyCode">Corresponding keyboard input</param>
-        /// <param name="action">Logical action to be performed by the Input System</param>
-=======
         /// Constructor.
         /// </summary>
         /// <param name="keyword">The Keyword.</param>
         /// <param name="keyCode">The KeyCode.</param>
         /// <param name="action">The Action to perform when Keyword or KeyCode is recognized.</param>
->>>>>>> 84001a6b
         public SpeechCommands(string keyword, KeyCode keyCode, InputAction action)
         {
             this.keyword = keyword;
@@ -37,9 +25,6 @@
             this.action = action;
         }
 
-        /// <summary>
-        /// The input string keyword that will be listened for by the SpeechInputSource
-        /// </summary>
         [SerializeField]
         [Tooltip("The Keyword to listen for.")]
         private string keyword;
@@ -49,9 +34,6 @@
         /// </summary>
         public string Keyword => keyword;
 
-        /// <summary>
-        /// The corresponding keyboard key to map to
-        /// </summary>
         [SerializeField]
         [Tooltip("The corresponding KeyCode that also raises the same action as the Keyword.")]
         private KeyCode keyCode;
@@ -61,9 +43,6 @@
         /// </summary>
         public KeyCode KeyCode => keyCode;
 
-        /// <summary>
-        /// The logical input system action that will be performed when the keyword is recognized
-        /// </summary>
         [SerializeField]
         [Tooltip("The Action that is raised by either the Keyword or KeyCode.")]
         private InputAction action;
