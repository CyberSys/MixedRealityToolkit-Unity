- name: Getting Started with MRTK
  href: GettingStartedWithTheMRTK.md
  items:
  - name: Upgrading from HTK
    href: HTKToMRTKPortingGuide.md
<<<<<<< HEAD
  - name: Building and Deploying MRTK
    href: BuildAndDeploy.md
  - name: Updating from RC2 to GA
    href: UpdatingToGA.md
=======
  - name: Updating from RC2
    href: Updating.md
  - name: Release Notes
    href: ReleaseNotes.md
  - name: Building and Deploying MRTK
    href: BuildAndDeploy.md
>>>>>>> 67ef8fb5
  - name: Performance
    href: Performance/PerfGettingStarted.md
  - name: Hologram Stabilization
    href: Hologram-Stabilization.md
- name: Architecture
  items:
  - name: Overview
    href: Architecture/Overview.md
  - name: Framework and Runtime
    href: Architecture/FrameworkAndRuntime.md
  - name: Input System
    items:
    - name: Terminology
      href: Architecture/InputSystem/Terminology.md
    - name: Core System
      href: Architecture/InputSystem/CoreSystem.md
    - name: Controllers, Pointers, and Focus
      href: Architecture/InputSystem/ControllersPointersAndFocus.md
- name: Feature Overviews
  items:
  - name: Profiles
    href: Profiles/Profiles.md
  - name: Profiles Configuration
    href: MixedRealityConfigurationGuide.md
  - name: Input
    items:
    - name: Input Overview
      href: Input/Overview.md
    - name: Input Providers
      href: Input/InputProviders.md
    - name: Input Events
      href: Input/InputEvents.md
    - name: Input Actions
      href: Input/InputActions.md
    - name: Controllers
      href: Input/Controllers.md
    - name: Pointers
      href: Input/Pointers.md
    - name: Gestures
      href: Input/Gestures.md
    - name: Speech(Voice command)
      href: Input/Speech.md
    - name: Dictation
      href: Input/Dictation.md
    - name: Hands
      href: InputSystem/HandTracking.md
    - name: Gaze
      href: Input/Gaze.md
    - name: Eyes
      href: EyeTracking/EyeTracking_Main.md
  - name: In-Editor Input Simulation
    href: InputSimulation/InputSimulationService.md
  - name: UX Building Blocks
    items:
    - name: Interactable
      href: README_Interactable.md
    - name: Button
      href: README_Button.md
    - name: Bounding Box
      href: README_BoundingBox.md
    - name: Object Manipulation
      href: README_ManipulationHandler.md
    - name: Sliders
      href: README_Sliders.md
    - name: Fingertip Visualization
      href: README_FingertipVisualization.md
    - name: App Bar
      href: README_AppBar.md
    - name: Object Collection
      href: README_ObjectCollection.md
    - name: Slate
      href: README_Slate.md
    - name: System Keyboard
      href: README_SystemKeyboard.md
    - name: Tooltips
      href: README_Tooltip.md
    - name: Solvers
      href: README_Solver.md
    - name: Hand Interaction Example
      href: README_HandInteractionExamples.md
    - name: Eye Tracking Interaction Example
      href: EyeTracking/EyeTracking_ExamplesOverview.md
  - name: Detecting Platform Capabilities
    href: DetectingPlatformCapabilities.md
  - name: MRTK Standard Shader
    href: README_MRTKStandardShader.md
  - name: Spatial Awareness
    items:
    - name: Spatial Awareness Overview
      href: SpatialAwareness/SpatialAwarenessGettingStarted.md
    - name: Configuring the Spatial Awareness Mesh Observer
      href: SpatialAwareness/ConfiguringSpatialAwarenessMeshObserver.md
    - name: Spatial Object Mesh Observer
      href: SpatialAwareness/SpatialObjectMeshObserver.md
    - name: Usage Guide
      href: SpatialAwareness/UsageGuide.md
  - name: Multi Scene System
    items:
    - name: Multi Scene System Overview
      href: SceneSystem/SceneSystemGettingStarted.md
    - name: Scene Types
      href: SceneSystem/SceneSystemSceneTypes.md
    - name: Content Scene Loading
      href: SceneSystem/SceneSystemContentLoading.md
    - name: Monitoring Content Loading
      href: SceneSystem/SceneSystemLoadProgress.md
    - name: Lighting Scene Operations
      href: SceneSystem/SceneSystemLightingScenes.md
  - name: Teleport System
    href: TeleportSystem/Overview.md
  - name: Boundary System
    items:
    - name: Boundary System Overview
      href: Boundary/BoundarySystemGettingStarted.md
    - name: Configuring the Boundary Visualization
      href: Boundary/ConfiguringBoundaryVisualization.md
  - name: Diagnostics System
    items:
    - name: Diagnostics System Overview
      href: Diagnostics/DiagnosticsSystemGettingStarted.md
    - name: Configuring the Diagnostics System
      href: Diagnostics/ConfiguringDiagnostics.md
    - name: Using the Visual Profiler
      href: Diagnostics/UsingVisualProfiler.md
  - name: Services
    items:
    - name: What makes a mixed reality feature
      href: MixedRealityServices.md
    - name: What are the MixedRealityServiceRegistry and IMixedRealityServiceRegistrar
      href: ServiceUtilities/MixedRealityServiceRegistryAndIMixedRealityServiceRegistrar.md
  - name: Packages
    items:
    - name: MRTK Packages
      href: Packaging/MRTK_Packages.md
    - name: MRTK Componentization
      href: Packaging/MRTK_Modularization.md
  - name: Tools
    items:
    - name: Dependency Window
      href: Tools/DependencyWindow.md
    - name: Optimize Window
      href: Tools/OptimizeWindow.md
    - name: Input Animation Recording
      href: InputSimulation/InputAnimationRecording.md
      items:
      - name: Input Animation File Format Specification
        href: InputSimulation/InputAnimationFileFormat.md
    - name: Extension Service Creation Wizard
      href: Tools/ExtensionServiceCreationWizard.md
  - name: Scene Transition Service
    href: Extensions/SceneTransitionService/SceneTransitionServiceOverview.md
  - name: Experimental Features
    href: ExperimentalFeatures.md
- name: Contributing
  items:
  - name: Contributing Overview
    href: Contributing/CONTRIBUTING.md
  - name: Feature Contribution Process
    href: Contributing/Feature_Contribution_Process.md
  - name: Coding Guidelines
    href: Contributing/CodingGuidelines.md
  - name: Documentation guide
    href: Contributing/DocumentationGuide.md
  - name: Developer portal generation with DocFX
    href: Contributing/DevDocGuide.md
  - name: Testing
    href: Contributing/UnitTests.md
  - name: Breaking Changes
    href: Contributing/BreakingChanges.md
- name: Planning
  items:
  - name: Roadmap
    href: Contributing/Roadmap.md
- name: Notice
  href: Legal/NOTICE.md
- name: Authors
  href: Authors.md<|MERGE_RESOLUTION|>--- conflicted
+++ resolved
@@ -3,19 +3,12 @@
   items:
   - name: Upgrading from HTK
     href: HTKToMRTKPortingGuide.md
-<<<<<<< HEAD
-  - name: Building and Deploying MRTK
-    href: BuildAndDeploy.md
-  - name: Updating from RC2 to GA
-    href: UpdatingToGA.md
-=======
   - name: Updating from RC2
     href: Updating.md
   - name: Release Notes
     href: ReleaseNotes.md
   - name: Building and Deploying MRTK
     href: BuildAndDeploy.md
->>>>>>> 67ef8fb5
   - name: Performance
     href: Performance/PerfGettingStarted.md
   - name: Hologram Stabilization
