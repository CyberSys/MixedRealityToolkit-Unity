--- conflicted
+++ resolved
@@ -9,11 +9,7 @@
 using UnityEngine;
 using Object = UnityEngine.Object;
 
-<<<<<<< HEAD
-namespace Microsoft.MixedReality.Toolkit.Editor.Utilities
-=======
 namespace MRTKPrefix.Utilities.Editor
->>>>>>> c56bcb93
 {
     /// <summary>
     /// This class has handy inspector utilities and functions.
