--- conflicted
+++ resolved
@@ -1,11 +1,7 @@
 ﻿// Copyright (c) Microsoft Corporation. All rights reserved.
 // Licensed under the MIT License. See LICENSE in the project root for license information.
 
-<<<<<<< HEAD
-namespace Microsoft.MixedReality.Internal.Definitons
-=======
 namespace MixedRealityToolkit.Internal.Definitions
->>>>>>> ce2962be
 {
     /// <summary>
     /// A ButtonDefinition maps the capabilities of a selected controllers buttons, one definition should exist for each button profile.
